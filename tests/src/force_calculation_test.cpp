// Membrane Dynamics in 3D using Discrete Differential Geometry (Mem3DG)
//
// This Source Code Form is subject to the terms of the Mozilla Public
// License, v. 2.0. If a copy of the MPL was not distributed with this
// file, You can obtain one at http://mozilla.org/MPL/2.0/.
//
// Copyright (c) 2020:
//     Laboratory for Computational Cellular Mechanobiology
//     Cuncheng Zhu (cuzhu@eng.ucsd.edu)
//     Christopher T. Lee (ctlee@ucsd.edu)
//     Ravi Ramamoorthi (ravir@cs.ucsd.edu)
//     Padmini Rangamani (prangamani@eng.ucsd.edu)
//

#include <iostream>

#include <gtest/gtest.h>

#include <geometrycentral/surface/halfedge_factories.h>
#include <geometrycentral/surface/meshio.h>
#include <geometrycentral/surface/polygon_soup_mesh.h>
#include <geometrycentral/surface/rich_surface_mesh_data.h>
#include <geometrycentral/surface/surface_mesh.h>
#include <geometrycentral/utilities/eigen_interop_helpers.h>

#include <Eigen/Core>

#include "mem3dg/solver/mesh.h"
#include "mem3dg/solver/system.h"
#include "mem3dg/solver/util.h"

namespace mem3dg {

namespace gc = ::geometrycentral;
namespace gcs = ::geometrycentral::surface;

using EigenVectorX1D = Eigen::Matrix<double, Eigen::Dynamic, 1>;
using EigenVectorX3D =
    Eigen::Matrix<double, Eigen::Dynamic, 3, Eigen::RowMajor>;

class ForceCalculationTest : public testing::Test {
protected:
  // initialize mesh and vpg
  // std::unique_ptr<gcs::ManifoldSurfaceMesh> ptrMesh;
  // std::unique_ptr<gcs::VertexPositionGeometry> ptrVpg;
  Eigen::Matrix<size_t, Eigen::Dynamic, 3> topologyMatrix;
  Eigen::Matrix<double, Eigen::Dynamic, 3> vertexMatrix;
  Parameters p;
  Options o;
  double h = 0.0001;

  ForceCalculationTest() {

    o.isReducedVolume = true;
    o.isConstantOsmoticPressure = false;
    o.isConstantSurfaceTension = true;
    o.isProteinVariation = true;
    o.isShapeVariation = true;
    o.isRefMesh = false;
    o.isFloatVertex = true;
    o.boundaryConditionType = "none";

    o.isEdgeFlip = false;
    o.isSplitEdge = false;
    o.isCollapseEdge = false;
    o.isVertexShift = false;

    p.pt.resize(3, 1);
    p.pt << 0, 0, 1;
    p.protein0.resize(4, 1);
    p.protein0 << 1, 1, 0.7, 0.2;

    p.Kb = 8.22e-5;
    p.Kbc = 0;
    p.H0c = -1;

    p.Ksg = 1e-4;
    p.A_res = 0;
    p.epsilon = -1e-5;

    p.Kv = 0.02;
    p.V_res = 0;
    p.Vt = 0.6;
    p.cam = -1;

    p.Bc = 1;

    p.eta = 0.001;

    p.gamma = 0;
    p.temp = 0;

    p.Kst = 0;
    p.Ksl = 0;
    p.Kse = 0;

    p.Kf = 0;
    p.conc = -1;
    p.height = 0;
    p.radius = 100000;
    p.lambdaSG = 0;
    p.lambdaV = 0;

    // Create mesh and geometry objects
<<<<<<< HEAD
    std::tie(topologyMatrix, vertexMatrix) = getIcosphereMatrix(3, 1);
=======
    std::tie(ptrMesh, ptrVpg) = icosphere(1, 3);
>>>>>>> 2c0d3b88
  }
};

/**
 * @brief Test whether passive force is conservative: result need to be the same
 * when computed twice
 *
 */
TEST_F(ForceCalculationTest, ConsistentForcesTest) {
  // Instantiate system object
  size_t nSub = 0;
  mem3dg::System f(topologyMatrix, vertexMatrix, vertexMatrix, nSub, p, o);
  // First time calculation of force
  f.computePhysicalForces();
  f.computeRegularizationForce();
  EigenVectorX3D vectorForces1 = f.F.toMatrix(f.F.vectorForces);
  EigenVectorX1D chemicalPotential1 = f.F.toMatrix(f.F.chemicalPotential);
  EigenVectorX3D regularizationForce1 = f.F.toMatrix(f.F.regularizationForce);

  // Second time calculation of force
  f.computePhysicalForces();
  f.computeRegularizationForce();
  EigenVectorX3D vectorForces2 = f.F.toMatrix(f.F.vectorForces);
  EigenVectorX1D chemicalPotential2 = f.F.toMatrix(f.F.chemicalPotential);
  EigenVectorX3D regularizationForce2 = f.F.toMatrix(f.F.regularizationForce);

  // Comparison of 2 force calculations
  ASSERT_TRUE((vectorForces1 - vectorForces2).norm() < 1e-12);
  ASSERT_TRUE((chemicalPotential1 - chemicalPotential2).norm() < 1e-12);
  ASSERT_TRUE((regularizationForce1 - regularizationForce2).norm() < 1e-12);
};

/**
 * @brief Test whether integrating with the force will lead to decrease in
 * energy
 *
 */
TEST_F(ForceCalculationTest, ConsistentForceEnergy) {

  // initialize the system
  size_t nSub = 0;
  mem3dg::System f(topologyMatrix, vertexMatrix, vertexMatrix, nSub, p, o);

  // initialize variables
  auto vel_e = gc::EigenMap<double, 3>(f.vel);
  auto pos_e = gc::EigenMap<double, 3>(f.vpg->inputVertexPositions);
  const EigenVectorX3D current_pos = f.F.toMatrix(f.vpg->inputVertexPositions);
  const EigenVectorX1D current_proteinDensity = f.F.toMatrix(f.proteinDensity);
  const double tolerance = 1e-4;
  double expectedEnergyDecrease = 0;
  double actualEnergyDecrease = 0;
  double difference = 0;

  f.updateVertexPositions();
  f.computeFreeEnergy();
  Energy previousE{f.E};

  f.computePhysicalForces();

  // bending force
  f.proteinDensity.raw() = current_proteinDensity;
  f.F.toMatrix(f.vpg->inputVertexPositions) =
      current_pos + h * f.F.mask(f.F.toMatrix(f.F.bendingForceVec));
  f.updateVertexPositions(false);
  f.computeFreeEnergy();
  expectedEnergyDecrease =
      h * (f.F.mask(f.F.toMatrix(f.F.bendingForceVec)).array() *
           f.F.mask(f.F.toMatrix(f.F.bendingForceVec)).array())
              .sum();
  actualEnergyDecrease = -f.E.BE + previousE.BE;
  difference = abs((expectedEnergyDecrease - actualEnergyDecrease) /
                   actualEnergyDecrease);
  ASSERT_TRUE(f.E.BE <= previousE.BE);
  ASSERT_TRUE(difference < tolerance)
      << "Relative error of bending force: " << difference;

  // bending potential
  f.F.toMatrix(f.vpg->inputVertexPositions) = current_pos;
  f.proteinDensity.raw() =
      current_proteinDensity + h * f.P.Bc * f.F.bendingPotential.raw();
  f.updateVertexPositions(false);
  f.computeFreeEnergy();
  expectedEnergyDecrease =
      h * f.P.Bc *
      (f.F.bendingPotential.raw().array() * f.F.bendingPotential.raw().array())
          .sum();
  actualEnergyDecrease = -f.E.BE + previousE.BE;
  difference = abs((expectedEnergyDecrease - actualEnergyDecrease) /
                   actualEnergyDecrease);
  ASSERT_TRUE(f.E.BE <= previousE.BE);
  ASSERT_TRUE(difference < tolerance)
      << "Relative error of bending potential: " << difference;

  // capillary force
  f.proteinDensity.raw() = current_proteinDensity;
  f.F.toMatrix(f.vpg->inputVertexPositions) =
      current_pos + h * f.F.mask(f.F.toMatrix(f.F.capillaryForceVec));
  f.updateVertexPositions(false);
  f.computeFreeEnergy();
  expectedEnergyDecrease =
      h * (f.F.mask(f.F.toMatrix(f.F.capillaryForceVec)).array() *
           f.F.mask(f.F.toMatrix(f.F.capillaryForceVec)).array())
              .sum();
  actualEnergyDecrease = -f.E.sE + previousE.sE;
  difference = abs((expectedEnergyDecrease - actualEnergyDecrease) /
                   actualEnergyDecrease);
  ASSERT_TRUE(f.E.sE <= previousE.sE);
  ASSERT_TRUE(difference < tolerance)
      << "Relative error of capillary force: " << difference;

  // osmotic force
  f.proteinDensity.raw() = current_proteinDensity;
  f.F.toMatrix(f.vpg->inputVertexPositions) =
      current_pos + h * f.F.mask(f.F.toMatrix(f.F.osmoticForceVec));
  f.updateVertexPositions(false);
  f.computeFreeEnergy();
  expectedEnergyDecrease =
      h * (f.F.mask(f.F.toMatrix(f.F.osmoticForceVec)).array() *
           f.F.mask(f.F.toMatrix(f.F.osmoticForceVec)).array())
              .sum();
  actualEnergyDecrease = -f.E.pE + previousE.pE;
  difference = abs((expectedEnergyDecrease - actualEnergyDecrease) /
                   actualEnergyDecrease);
  ASSERT_TRUE(f.E.pE <= previousE.pE);
  ASSERT_TRUE(difference < tolerance)
      << "Relative error of osmotic force: " << difference;

  // adsorption force
  f.proteinDensity.raw() = current_proteinDensity;
  f.F.toMatrix(f.vpg->inputVertexPositions) =
      current_pos + h * f.F.mask(f.F.toMatrix(f.F.adsorptionForceVec));
  f.updateVertexPositions(false);
  f.computeFreeEnergy();
  expectedEnergyDecrease =
      h * (f.F.mask(f.F.toMatrix(f.F.adsorptionForceVec)).array() *
           f.F.mask(f.F.toMatrix(f.F.adsorptionForceVec)).array())
              .sum();
  actualEnergyDecrease = -f.E.aE + previousE.aE;
  difference = abs((expectedEnergyDecrease - actualEnergyDecrease) /
                   actualEnergyDecrease);
  ASSERT_TRUE(f.E.aE <= previousE.aE);
  ASSERT_TRUE(difference < tolerance)
      << "Relative error of adsorption force: " << difference;

  // adsorption potential
  f.F.toMatrix(f.vpg->inputVertexPositions) = current_pos;
  f.proteinDensity.raw() =
      current_proteinDensity + h * f.P.Bc * f.F.adsorptionPotential.raw();
  f.updateVertexPositions(false);
  f.computeFreeEnergy();
  expectedEnergyDecrease = h * (f.F.toMatrix(f.F.adsorptionPotential).array() *
                                f.F.toMatrix(f.F.adsorptionPotential).array())
                                   .sum();
  actualEnergyDecrease = -f.E.aE + previousE.aE;
  difference = abs((expectedEnergyDecrease - actualEnergyDecrease) /
                   actualEnergyDecrease);
  ASSERT_TRUE(f.E.aE <= previousE.aE);
  ASSERT_TRUE(difference < tolerance)
      << "Relative error of adsorption potential: " << difference;

  // line tension force
  f.proteinDensity.raw() = current_proteinDensity;
  f.F.toMatrix(f.vpg->inputVertexPositions) =
      current_pos + h * f.F.mask(f.F.toMatrix(f.F.lineCapillaryForceVec));
  f.updateVertexPositions(false);
  f.computeFreeEnergy();
  expectedEnergyDecrease =
      h * (f.F.mask(f.F.toMatrix(f.F.lineCapillaryForceVec)).array() *
           f.F.mask(f.F.toMatrix(f.F.lineCapillaryForceVec)).array())
              .sum();
  actualEnergyDecrease = -f.E.dE + previousE.dE;
  difference = abs((expectedEnergyDecrease - actualEnergyDecrease) /
                   actualEnergyDecrease);
  ASSERT_TRUE(f.E.dE <= previousE.dE);
  ASSERT_TRUE(difference < tolerance)
      << "Relative error of line tension force: " << difference;

  // diffusion potential
  f.F.toMatrix(f.vpg->inputVertexPositions) = current_pos;
  f.proteinDensity.raw() =
      current_proteinDensity + h * f.P.Bc * f.F.diffusionPotential.raw();
  f.updateVertexPositions(false);
  f.computeFreeEnergy();
  expectedEnergyDecrease = h * (f.F.toMatrix(f.F.diffusionPotential).array() *
                                f.F.toMatrix(f.F.diffusionPotential).array())
                                   .sum();
  actualEnergyDecrease = -f.E.dE + previousE.dE;
  difference = abs((expectedEnergyDecrease - actualEnergyDecrease) /
                   actualEnergyDecrease);
  ASSERT_TRUE(f.E.dE <= previousE.dE);
  ASSERT_TRUE(difference < tolerance)
      << "Relative error of diffusion potential: " << difference;

}; // namespace ddgsolver
} // namespace mem3dg<|MERGE_RESOLUTION|>--- conflicted
+++ resolved
@@ -56,7 +56,6 @@
     o.isConstantSurfaceTension = true;
     o.isProteinVariation = true;
     o.isShapeVariation = true;
-    o.isRefMesh = false;
     o.isFloatVertex = true;
     o.boundaryConditionType = "none";
 
@@ -97,16 +96,12 @@
     p.Kf = 0;
     p.conc = -1;
     p.height = 0;
-    p.radius = 100000;
+    p.radius = -1;
     p.lambdaSG = 0;
     p.lambdaV = 0;
 
     // Create mesh and geometry objects
-<<<<<<< HEAD
-    std::tie(topologyMatrix, vertexMatrix) = getIcosphereMatrix(3, 1);
-=======
-    std::tie(ptrMesh, ptrVpg) = icosphere(1, 3);
->>>>>>> 2c0d3b88
+    std::tie(topologyMatrix, vertexMatrix) = getIcosphereMatrix(1, 3);
   }
 };
 
@@ -118,7 +113,7 @@
 TEST_F(ForceCalculationTest, ConsistentForcesTest) {
   // Instantiate system object
   size_t nSub = 0;
-  mem3dg::System f(topologyMatrix, vertexMatrix, vertexMatrix, nSub, p, o);
+  mem3dg::System f(topologyMatrix, vertexMatrix, p, o, nSub);
   // First time calculation of force
   f.computePhysicalForces();
   f.computeRegularizationForce();
@@ -148,7 +143,7 @@
 
   // initialize the system
   size_t nSub = 0;
-  mem3dg::System f(topologyMatrix, vertexMatrix, vertexMatrix, nSub, p, o);
+  mem3dg::System f(topologyMatrix, vertexMatrix, p, o, nSub);
 
   // initialize variables
   auto vel_e = gc::EigenMap<double, 3>(f.vel);
