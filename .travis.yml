--- conflicted
+++ resolved
@@ -66,10 +66,7 @@
         packages: ['ninja-build', 'libnetcdf-dev', 'libnetcdf-c++4-dev', 'xorg-dev']
 
   - stage: deploy
-<<<<<<< HEAD
-=======
     if: branch = master
->>>>>>> bd36dc2e
     os: linux
     dist: focal
     compiler: gcc
@@ -96,10 +93,7 @@
         repo: RangamaniLabUCSD/Mem3DG
   
   - stage: deploy
-<<<<<<< HEAD
-=======
     if: branch =~ ^v?((\d+)(\.\d+)*)(-?(a|b|c|rc|alpha|beta)([0-9]+)?)?$
->>>>>>> bd36dc2e
     os: linux
     dist: focal
     compiler: gcc
