# Membrane Dynamics in 3D using Discrete Differential Geometry (Mem3DG)
#
# This Source Code Form is subject to the terms of the Mozilla Public
# License, v. 2.0. If a copy of the MPL was not distributed with this
# file, You can obtain one at http://mozilla.org/MPL/2.0/.
#
# Copyright (c) 2020:
#     Laboratory for Computational Cellular Mechanobiology
#     Cuncheng Zhu (cuzhu@eng.ucsd.edu)
#     Christopher T. Lee (ctlee@ucsd.edu)
#     Ravi Ramamoorthi (ravir@cs.ucsd.edu)
#     Padmini Rangamani (prangamani@eng.ucsd.edu)
#

import numpy as np
import matplotlib.pyplot as plt
import matplotlib.image as mpimg
import seaborn as sns

import netCDF4 as nc

import pymem3dg as dg
import pymem3dg.read.netcdf as dg_nc
import pymem3dg.read.mesh as dg_mesh
import pymem3dg.util as dg_util

import polyscope as ps
import polyscope.imgui as psim
import numpy.typing as npt


def matplotlibStyle(s=6, m=8, l=10):
    """Helper to set matplotlib style

    Args:
        s (int, optional): small font size. Defaults to 6.
        m (int, optional): medium font size. Defaults to 8.
        l (int, optional): large font size. Defaults to 10.
    """
    plt.rcParams["font.sans-serif"] = "Arial"
    plt.rcParams["font.family"] = "sans-serif"
    plt.rcParams["lines.linewidth"] = 2
    plt.rcParams["savefig.dpi"] = 600
    # mpl.rcParams.update({'font.size': 8})
    plt.rc("font", size=l)  # controls default text sizes
    plt.rc("axes", titlesize=l)  # fontsize of the axes title
    plt.rc("axes", labelsize=m)  # fontsize of the x and y labels
    plt.rc("xtick", labelsize=m)  # fontsize of the tick labels
    plt.rc("ytick", labelsize=m)  # fontsize of the tick labels
    plt.rc("legend", fontsize=s, frameon=False)  # legend fontsize
    plt.rc("figure", titlesize=l)  # fontsize of the figure title
    plt.rc("pdf", fonttype=42)


def polyscopeStyle(setLengthScale=False):
    """Helper to set polyscope style

    Args:
        setLengthScale (bool, optional): if set fix length scale. Defaults to False.
    """
    ps.set_transparency_mode("pretty")
    ps.set_up_dir("z_up")
    ps.set_ground_plane_mode("none")
    ps.set_autocenter_structures(False)
    ps.set_autoscale_structures(False)
    ps.set_view_projection_mode("orthographic")
    ps.set_give_focus_on_show(True)

    if setLengthScale:
        ps.set_automatically_compute_scene_extents(False)
        ps.set_length_scale(1.0)
        low = np.array((-1, -1.0, -1.0))
        high = np.array((1.0, 1.0, 1.0))
        ps.set_bounding_box(low, high)


def getColorbar(fig, range, orientation="horizontal", label="", num_points=100):
    """Genereate color map

    Args:
        fig (matplotlib.figure.Figure): Figure object
        range (tuple): tuple with length = 2 that specify range of colormap
        orientation (str, optional): orientation of the colormap. Defaults to "horizontal".
        label (str, optional): label of the colormap. Defaults to "".
        num_points (int, optional): number of data point. Defaults to 100.

    Returns:
        matplotlib.figure.Figure: returning Figure object
    """
    x = np.linspace(0, 1, num=num_points)
    y = np.linspace(0, 1, num=num_points)
    fig.gca().set_visible(False)
    Temp = np.linspace(range[0], range[1], num=num_points)
    plt.scatter(x, y, c=Temp)
    cbar = plt.colorbar(orientation=orientation)
    cbar.set_label(label)
    plt.tight_layout()
    return fig


def plotScreenshot(ax, pngFile, clim, label, orientation="horizontal"):
    """Helper to plot image file on axis

    Args:
        ax (matplotlib.axes.Axes): matplotlib Axes object
        pngFile (str): image file name
        clim (tuple): colormap limit, tuple of length 2
        label (str): colorbar label
        orientation (str, optional): orientation of the colorbar. Defaults to "horizontal".
    """
    img = mpimg.imread(pngFile)

    ax.axis("off")

    # inchPerPixel = 1 / plt.rcParams["figure.dpi"]
    # fig.set_size_inches(492 * inchPerPixel, 276 * inchPerPixel)

    # ax.get_xaxis().set_visible(False)
    # ax.get_yaxis().set_visible(False)

    plt.imshow(img)
    plt.clim(clim[0], clim[1])
    cbar = plt.colorbar(fraction=0.046, pad=0.04, orientation=orientation)
    # cbar.formatter.set_powerlimits((0, 0))
    cbar.set_label(label)
    # plt.title("$t=$"+"{time: .1f}".format(time = tSave * frame))

    plt.tight_layout()


def overlayColorbar():
    """Helper to overlay colorbar to image files"""
    frameList = np.arange(0, 100, 1)
    for frame in frameList:
        matplotlibStyle()
        fig, ax = plt.subplots(1, 1)
        fig.set_size_inches(4, 3)

        png = "video/frame{}.png".format(dg_util.zeroPadding(frame))
        figureName = "colormapped/frame{}.png".format(frame)

        plotScreenshot(ax, png, [0, 1], "$\phi$", orientation="vertical")
        fig.savefig(figureName, transparent=True, dpi=1500)


def visualizePly(plyFile: str, *vertexData: str) -> ps.SurfaceMesh:
    """Visualize .ply file using polyscope

    Args:
        plyFile (str): .ply file
        vertexData (str): variable number of arbitrary keyword arguments to add visualizing mesh data
    """
    face, vertex = dg.getFaceAndVertexMatrix(plyFile)
    ps.init()
    polyscopeStyle()
    ps_mesh = ps.register_surface_mesh("mesh", vertex, face, smooth_shade=True)
    for name in vertexData:
        data = dg_mesh.getData(plyFile, "vertex", name)
        ps_mesh.add_scalar_quantity(name, data, enabled=True)
    return ps_mesh


def plotProteinDensity(ax, trajFile, frames=None):
    """plot protein density
    Args:
        ax (matplotlib.axes.Axes): matplotlib Axes object
        trajFile (str): netcdf trajectory file name
        parameters (pymem3dg.Parameters): pymem3dg Parameters instance
        frames (list, optional): list of frames to plot. Defaults to all frames in trajectory file
    """
    if frames == None:
        frames = range(dg_nc.sizeOf(trajFile))
    frameNum = np.size(frames)
    proteinDensity = np.array([])
    proteinDensity_time = np.array([])
    area_weight = np.array([])
    totalProtein = np.zeros(frameNum)
    time = np.zeros(frameNum)

    for plotFrame in range(frameNum):
        ncFrame = frames[plotFrame]
        with nc.Dataset(trajFile) as ds:
            proteinDensity_now = np.array(
                ds.groups["Trajectory"].variables["proteindensity"][ncFrame]
            )
            proteinDensity = np.append(proteinDensity, proteinDensity_now)
            time_now = (
                np.ones(np.size(proteinDensity_now))
                * ds.groups["Trajectory"].variables["time"][ncFrame]
            )
            proteinDensity_time = np.append(proteinDensity_time, time_now)
            time[plotFrame] = ds.groups["Trajectory"].variables["time"][ncFrame]
        geometry = dg.Geometry(trajFile, ncFrame)
        area_weight_now = geometry.getVertexDualAreas()
        area_weight = np.append(area_weight, area_weight_now)
        totalProtein[plotFrame] = np.sum(area_weight_now * proteinDensity_now)

    ax.set_xlabel("$t$")
    ax.set_ylabel("$\phi$", color="tab:blue")
    cmap = sns.cubehelix_palette(start=0, light=1, as_cmap=True)
    # sns.kdeplot(
    #     x=proteinDensity_time,
    #     y=proteinDensity,
    #     n_levels=5,
    #     cmap=cmap,
    #     shade=True,
    #     ax=ax,
    #     weight=area_weight,
    #     # cbar=True,
    # )
    sns.histplot(
        x=proteinDensity_time,
        y=proteinDensity,
        bins=100,
        pthresh=0.01,
        pmax=0.99,
        weights=area_weight,
        # cbar=True,
        # color='black',
        ax=ax,
        # kde=True,
    )
    ax.tick_params(axis="y", labelcolor="tab:blue")
    ax.set_ylim([0, 1])

    ax2 = ax.twinx()
    ax2.set_ylim([0, 2])
    ax2.set_ylabel(
        "$\int \phi ~dA$", color="grey"
    )  # we already handled the x-label with ax1
    ax2.plot(time, totalProtein, ":", color="grey")
    ax2.tick_params(axis="y", labelcolor="grey")

    # sns.jointplot(proteinDensity_time, proteinDensity, kind="kde", ax=secAx)


def plotChemicalPotentials(
    ax,
    trajFile,
    parameters,
    logScale=False,
    frames=None,
    spontaneousCurvaturePotential=False,
    adsorptionPotential=False,
    dirichletPotential=False,
    deviatoricCurvaturePotential=False,
    aggregationPotential=False,
    entropyPotential=False,
):
    """plot (components of) chemical potential

    Args:
        ax (matplotlib.axes.Axes): matplotlib Axes instance
        trajFile (str): netcdf trajectory file
        parameters (pymem3dg.Parameters): pymem3dg Parameters instance
        logScale (bool, optional): if adopt log scale. Defaults to False.
        frames (array, optional): list of frames to plot. Defaults to all frames in trajectory file
        spontaneousCurvaturePotential (bool, optional): option to visualize components, default to False
        adsorptionPotential (bool, optional): option to visualize components, default to False
        dirichletPotential (bool, optional): option to visualize components, default to False
        deviatoricCurvaturePotential (bool, optional): option to visualize components, default to False
        aggregationPotential (bool, optional): option to visualize components, default to False
        entropyPotential (bool, optional): option to visualize components, default to False
    """
    if frames == None:
        frames = range(dg_nc.sizeOf(trajFile))
    frameNum = np.size(frames)
    time = np.zeros(frameNum)

    spontaneousCurvaturePotential_ = np.zeros(frameNum)
    deviatoricCurvaturePotential_ = np.zeros(frameNum)
    dirichletPotential_ = np.zeros(frameNum)
    adsorptionPotential_ = np.zeros(frameNum)
    aggregationPotential_ = np.zeros(frameNum)
    entropyPotential_ = np.zeros(frameNum)
    chemicalPotential_ = np.zeros(frameNum)

    for plotFrame in range(frameNum):
        ncFrame = frames[plotFrame]
        geometry = dg.Geometry(trajFile, ncFrame)
        system = dg.System(geometry, trajFile, ncFrame, parameters)
        system.initialize(ifMutateMesh=0, ifMute=True)
        time[plotFrame] = system.time
        system.computeConservativeForcing()
        system.addNonconservativeForcing()
        spontaneousCurvaturePotential_[plotFrame] = (
            np.linalg.norm(system.getForces().getSpontaneousCurvaturePotential()) ** 2
        )
        deviatoricCurvaturePotential_[plotFrame] = (
            np.linalg.norm(system.getForces().getDeviatoricCurvaturePotential()) ** 2
        )
        dirichletPotential_[plotFrame] = (
            np.linalg.norm(system.getForces().getDirichletPotential()) ** 2
        )
        adsorptionPotential_[plotFrame] = (
            np.linalg.norm(system.getForces().getAdsorptionPotential()) ** 2
        )
        aggregationPotential_[plotFrame] = (
            np.linalg.norm(system.getForces().getAggregationPotential()) ** 2
        )
        entropyPotential_[plotFrame] = (
            np.linalg.norm(system.getForces().getEntropyPotential()) ** 2
        )
        chemicalPotential_[plotFrame] = (
            np.linalg.norm(system.getForces().getChemicalPotential()) ** 2
        )
    ms = 4  # marker size
    markerEvery = round(frameNum / 10)
    ax.set_xlabel("$t$")
    ax.set_ylabel("$\|\mu\|^2 [k_BT]$")

    def actualPlotting(ax_local):
        ax_local.plot(
            time,
            dg_util.femtoJToKBT(chemicalPotential_, 296),
            "-x",
            label="$\mu$",
            markersize=ms,
            markevery=markerEvery,
        )
        if spontaneousCurvaturePotential:
            ax_local.plot(
                time,
                dg_util.femtoJToKBT(spontaneousCurvaturePotential_, 296),
                ":x",
                label="$\mu_b$",
                markersize=ms,
                markevery=markerEvery,
            )
        if adsorptionPotential:
            ax_local.plot(
                time,
                dg_util.femtoJToKBT(adsorptionPotential_, 296),
                ":x",
                label="$\mu_a$",
                markersize=ms,
                markevery=markerEvery,
            )
        if dirichletPotential:
            ax_local.plot(
                time,
                dg_util.femtoJToKBT(dirichletPotential_, 296),
                ":x",
                label="$\mu_d$",
                markersize=ms,
                markevery=markerEvery,
            )
        if deviatoricCurvaturePotential:
            ax_local.plot(
                time,
                dg_util.femtoJToKBT(deviatoricCurvaturePotential_, 296),
                ":x",
                label="$\mu_{dev}$",
                markersize=ms,
                markevery=markerEvery,
            )
        if aggregationPotential:
            ax_local.plot(
                time,
                dg_util.femtoJToKBT(aggregationPotential_, 296),
                ":x",
                label="$\mu_{agg}$",
                markersize=ms,
                markevery=markerEvery,
            )
        if entropyPotential:
            ax_local.plot(
                time,
                dg_util.femtoJToKBT(entropyPotential_, 296),
                ":x",
                label="$\mu_{entr}$",
                markersize=ms,
                markevery=markerEvery,
            )

    actualPlotting(ax)
    ax.legend(bbox_to_anchor=(1.04, 1), loc="upper left")
    if logScale:
        ax.set_yscale("log")
    # axins = ax.inset_axes([0.5, 0.5, 0.47, 0.47])
    # actualPlotting(axins)
    # axins.set_ylim(0, 10)
    # ax.indicate_inset_zoom(axins, edgecolor="grey")
    # axins.set_xticklabels([])


def plotMechanicalForces(
    ax,
    trajFile,
    parameters,
    logScale=False,
    frames=None,
    spontaneousCurvatureForce=False,
    capillaryForce=False,
    externalForce=False,
    osmoticForce=False,
    adsorptionForce=False,
    aggregationForce=False,
    entropyForce=False,
    springForce=False,
    lineCapillaryForce=False,
):
    """Plot (components of) mechanical forces

    Args:
        ax (matplotlib.axes.Axes): matplotlib Axes instance
        trajFile (str): trajectory file name
        parameters (pymem3dg.Parameters): pymem3dg Parameters instance
        logScale (bool, optional): if adopt log scale. Defaults to False.
        frames (list, optional): list of frames to plot. Defaults to all frames in trajectory file
        spontaneousCurvatureForce (bool, optional): option to visualize components. Default to False
        capillaryForce (bool, optional): option to visualize components. Default to False
        externalForce (bool, optional): option to visualize components. Default to False
        osmoticForce (bool, optional): option to visualize components. Default to False
        adsorptionForce (bool, optional): option to visualize components. Default to False
        aggregationForce (bool, optional): option to visualize components. Default to False
        entropyForce (bool, optional): option to visualize components. Default to False
        springForce (bool, optional): option to visualize components. Default to False
        lineCapillaryForce (bool, optional): option to visualize components. Default to False
    """
    if frames == None:
        frames = range(dg_nc.sizeOf(trajFile))
    frameNum = np.size(frames)
    time = np.zeros(frameNum)

    spontaneousCurvatureForce_ = np.zeros(frameNum)
    capillaryForce_ = np.zeros(frameNum)
    externalForce_ = np.zeros(frameNum)
    osmoticForce_ = np.zeros(frameNum)
    adsorptionForce_ = np.zeros(frameNum)
    aggregationForce_ = np.zeros(frameNum)
    entropyForce_ = np.zeros(frameNum)
    springForce_ = np.zeros(frameNum)
    lineCapillaryForce_ = np.zeros(frameNum)
    mechanicalForce_ = np.zeros(frameNum)

    for plotFrame in range(frameNum):
        ncFrame = frames[plotFrame]
        geometry = dg.Geometry(trajFile, ncFrame)
        system = dg.System(geometry, trajFile, ncFrame, parameters)
        system.initialize(ifMutateMesh=0, ifMute=True)
        time[plotFrame] = system.time
        system.computeConservativeForcing()
        system.addNonconservativeForcing()
        spontaneousCurvatureForce_[plotFrame] = (
            np.linalg.norm(system.getForces().getSpontaneousCurvatureForceVec()) ** 2
        )
        capillaryForce_[plotFrame] = (
            np.linalg.norm(system.getForces().getCapillaryForceVec()) ** 2
        )
        osmoticForce_[plotFrame] = (
            np.linalg.norm(system.getForces().getOsmoticForceVec()) ** 2
        )
        adsorptionForce_[plotFrame] = (
            np.linalg.norm(system.getForces().getAdsorptionForceVec()) ** 2
        )
        aggregationForce_[plotFrame] = (
            np.linalg.norm(system.getForces().getAggregationForceVec()) ** 2
        )
        externalForce_[plotFrame] = (
            np.linalg.norm(system.getForces().getExternalForceVec()) ** 2
        )
        entropyForce_[plotFrame] = (
            np.linalg.norm(system.getForces().getEntropyForceVec()) ** 2
        )
        springForce_[plotFrame] = (
            np.linalg.norm(system.getForces().getSpringForceVec()) ** 2
        )
        lineCapillaryForce_[plotFrame] = (
            np.linalg.norm(system.getForces().getLineCapillaryForceVec()) ** 2
        )
        mechanicalForce_[plotFrame] = (
            np.linalg.norm(system.getForces().getMechanicalForceVec()) ** 2
        )

    ms = 4  # marker size
    markerEvery = round(frameNum / 10)
    ax.set_xlabel("$t$")
    ax.set_ylabel("$\|f\|^2 [k_BT]$")

    def actualPlotting(ax_local):
        ax_local.plot(
            time,
            dg_util.femtoJToKBT(mechanicalForce_, 296),
            "-o",
            label="$f$",
            markersize=ms,
            markevery=markerEvery,
        )
        if spontaneousCurvatureForce:
            ax_local.plot(
                time,
                dg_util.femtoJToKBT(spontaneousCurvatureForce_, 296),
                ":o",
                label="$f_b$",
                markersize=ms,
                markevery=markerEvery,
            )
        if capillaryForce:
            ax_local.plot(
                time,
                dg_util.femtoJToKBT(capillaryForce_, 296),
                ":o",
                label="$f_s$",
                markersize=ms,
                markevery=markerEvery,
            )
        if osmoticForce:
            ax_local.plot(
                time,
                dg_util.femtoJToKBT(osmoticForce_, 296),
                ":o",
                label="$f_p$",
                markersize=ms,
                markevery=markerEvery,
            )
        if adsorptionForce:
            ax_local.plot(
                time,
                dg_util.femtoJToKBT(adsorptionForce_, 296),
                ":o",
                label="$f_a$",
                markersize=ms,
                markevery=markerEvery,
            )
        if lineCapillaryForce:
            ax_local.plot(
                time,
                dg_util.femtoJToKBT(lineCapillaryForce_, 296),
                ":o",
                label="$f_d$",
                markersize=ms,
                markevery=markerEvery,
            )
        if aggregationForce:
            ax_local.plot(
                time,
                dg_util.femtoJToKBT(aggregationForce_, 296),
                ":o",
                label="$f_{agg}$",
                markersize=ms,
                markevery=markerEvery,
            )
        if externalForce:
            ax_local.plot(
                time,
                dg_util.femtoJToKBT(externalForce_, 296),
                ":o",
                label="$f_{ext}$",
                markersize=ms,
                markevery=markerEvery,
            )
        if entropyForce:
            ax_local.plot(
                time,
                dg_util.femtoJToKBT(entropyForce_, 296),
                ":o",
                label="$f_{entr}$",
                markersize=ms,
                markevery=markerEvery,
            )
        if springForce:
            ax_local.plot(
                time,
                dg_util.femtoJToKBT(springForce_, 296),
                ":o",
                label="$f_{spr}$",
                markersize=ms,
                markevery=markerEvery,
            )

    actualPlotting(ax)
    ax.legend(bbox_to_anchor=(1.04, 1), loc="upper left")
    if logScale:
        ax.set_yscale("log")
    # axins = ax.inset_axes([0.5, 0.5, 0.47, 0.47])
    # actualPlotting(axins)
    # axins.set_ylim(0, 50)
    # ax.indicate_inset_zoom(axins, edgecolor="grey")
    # axins.set_xticklabels([])


def plotEnergy(
    ax,
    trajFile: str,
    parameters: dg.Parameters,
    zeroing: bool = False,
    logScale: bool = False,
    frames: list = None,
    kineticEnergy: bool = False,
    potentialEnergy: bool = False,
    externalWork: bool = False,
    totalEnergy: bool = False,
    spontaneousCurvatureEnergy: bool = False,
    deviatoricCurvatureEnergy: bool = False,
    surfaceEnergy: bool = False,
    pressureEnergy: bool = False,
    adsorptionEnergy: bool = False,
    aggregationEnergy: bool = False,
    entropyEnergy: bool = False,
    edgeSpringEnergy: bool = False,
    faceSpringEnergy: bool = False,
    lcrSpringEnergy: bool = False,
    dirichletEnergy: bool = False,
):
    """Plot (components of) energy
    Args:
        ax (matplotlib.axes.Axes): matplotlib Axes instance
        trajFile (str): trajectory file name
        parameters (pymem3dg.Parameters): pymem3dg Parameters instance
        zeroing (bool, optional): if shift the final energy state to zero. Defaults to False.
        logScale (bool, optional): if adopt log scale. Defaults to False.
        frames (list, optional): list of frames to plot. Defaults to all frames in trajectory file
        kineticEnergy (bool, optional): option to visualize components. Defaults to False
        potentialEnergy (bool, optional): option to visualize components. Defaults to False
        externalWork (bool, optional): option to visualize components. Defaults to False
        totalEnergy (bool, optional): option to visualize components. Defaults to False
        spontaneousCurvatureEnergy (bool, optional): option to visualize components. Defaults to False
        deviatoricCurvatureEnergy (bool, optional): option to visualize components. Defaults to False
        surfaceEnergy (bool, optional): option to visualize components. Defaults to False
        pressureEnergy (bool, optional): option to visualize components. Defaults to False
        adsorptionEnergy (bool, optional): option to visualize components. Defaults to False
        aggregationEnergy (bool, optional): option to visualize components. Defaults to False
        entropyEnergy (bool, optional): option to visualize components. Defaults to False
        edgeSpringEnergy (bool, optional): option to visualize components. Defaults to False
        faceSpringEnergy (bool, optional): option to visualize components. Defaults to False
        lcrSpringEnergy (bool, optional): option to visualize components. Defaults to False
        dirichletEnergy (bool, optional): option to visualize components. Defaults to False
    """
    if frames == None:
        frames = range(dg_nc.sizeOf(trajFile))
    frameNum = np.size(frames)
    time = np.zeros(frameNum)

    kineticEnergy_ = np.zeros(frameNum)
    potentialEnergy_ = np.zeros(frameNum)
    externalWork_ = np.zeros(frameNum)
    totalEnergy_ = np.zeros(frameNum)
    spontaneousCurvatureEnergy_ = np.zeros(frameNum)
    deviatoricCurvatureEnergy_ = np.zeros(frameNum)
    surfaceEnergy_ = np.zeros(frameNum)
    pressureEnergy_ = np.zeros(frameNum)
    adsorptionEnergy_ = np.zeros(frameNum)
    aggregationEnergy_ = np.zeros(frameNum)
    entropyEnergy_ = np.zeros(frameNum)
    edgeSpringEnergy_ = np.zeros(frameNum)
    faceSpringEnergy_ = np.zeros(frameNum)
    lcrSpringEnergy_ = np.zeros(frameNum)
    dirichletEnergy_ = np.zeros(frameNum)

    for plotFrame in range(frameNum):
        ncFrame = frames[plotFrame]
        geometry = dg.Geometry(trajFile, ncFrame)
        system = dg.System(geometry, trajFile, ncFrame, parameters)
        system.initialize(ifMutateMesh=0, ifMute=True)
        time[plotFrame] = system.time
        system.computeTotalEnergy()
        energy = system.getEnergy()
        kineticEnergy_[plotFrame] = energy.kineticEnergy
        potentialEnergy_[plotFrame] = energy.potentialEnergy
        spontaneousCurvatureEnergy_[plotFrame] = energy.spontaneousCurvatureEnergy
        deviatoricCurvatureEnergy_[plotFrame] = energy.deviatoricCurvatureEnergy
        surfaceEnergy_[plotFrame] = energy.surfaceEnergy
        pressureEnergy_[plotFrame] = energy.pressureEnergy
        adsorptionEnergy_[plotFrame] = energy.adsorptionEnergy
        aggregationEnergy_[plotFrame] = energy.aggregationEnergy
        entropyEnergy_[plotFrame] = energy.entropyEnergy
        edgeSpringEnergy_[plotFrame] = energy.edgeSpringEnergy
        lcrSpringEnergy_[plotFrame] = energy.lcrSpringEnergy
        faceSpringEnergy_[plotFrame] = energy.faceSpringEnergy
        dirichletEnergy_[plotFrame] = energy.dirichletEnergy
        if plotFrame != 0:
            externalWork_[plotFrame] = externalWork_[
                plotFrame - 1
            ] + system.computeIntegratedPower(time[plotFrame] - time[plotFrame - 1])
    if zeroing:
        kineticEnergy_ = kineticEnergy_ - kineticEnergy_[-1]
        potentialEnergy_ = potentialEnergy_ - potentialEnergy_[-1]
        spontaneousCurvatureEnergy_ = (
            spontaneousCurvatureEnergy_ - spontaneousCurvatureEnergy_[-1]
        )
        deviatoricCurvatureEnergy_ = (
            deviatoricCurvatureEnergy_ - deviatoricCurvatureEnergy_[-1]
        )
        surfaceEnergy_ = surfaceEnergy_ - surfaceEnergy_[-1]
        pressureEnergy_ = pressureEnergy_ - pressureEnergy_[-1]
        adsorptionEnergy_ = adsorptionEnergy_ - adsorptionEnergy_[-1]
        aggregationEnergy_ = aggregationEnergy_ - aggregationEnergy_[-1]
        entropyEnergy_ = entropyEnergy_ - entropyEnergy_[-1]
        edgeSpringEnergy_ = edgeSpringEnergy_ - edgeSpringEnergy_[-1]
        lcrSpringEnergy_ = lcrSpringEnergy_ - lcrSpringEnergy_[-1]
        faceSpringEnergy_ = faceSpringEnergy_ - faceSpringEnergy_[-1]
        dirichletEnergy_ = dirichletEnergy_ - dirichletEnergy_[-1]

    totalEnergy_ = potentialEnergy_ + kineticEnergy_ - externalWork_

    ax.set_xlabel("$t$")
    ax.set_ylabel("$E[k_BT]$")

    def actualPlotting(ax_local):
        if kineticEnergy:
            ax_local.plot(time, dg_util.femtoJToKBT(kineticEnergy_, 296), label="$K$")
        if potentialEnergy:
            ax_local.plot(time, dg_util.femtoJToKBT(potentialEnergy_, 296), label="$E$")
        if externalWork:
            ax_local.plot(time, dg_util.femtoJToKBT(externalWork_, 296), label="$W$")
        if totalEnergy:
            ax_local.plot(time, dg_util.femtoJToKBT(totalEnergy_, 296), label="$W$")
        if spontaneousCurvatureEnergy:
            ax_local.plot(
                time,
                dg_util.femtoJToKBT(spontaneousCurvatureEnergy_, 296),
                ":",
                label="$E_b$",
            )
        if surfaceEnergy:
            ax_local.plot(
                time, dg_util.femtoJToKBT(surfaceEnergy_, 296), ":", label="$E_s$"
            )
        if pressureEnergy:
            ax_local.plot(
                time, dg_util.femtoJToKBT(pressureEnergy_, 296), ":", label="$E_p$"
            )
        if adsorptionEnergy:
            ax_local.plot(
                time, dg_util.femtoJToKBT(adsorptionEnergy_, 296), ":", label="$E_a$"
            )
        if dirichletEnergy:
            ax_local.plot(
                time, dg_util.femtoJToKBT(dirichletEnergy_, 296), ":", label="$E_{d}$"
            )
        if deviatoricCurvatureEnergy:
            ax_local.plot(
                time,
                dg_util.femtoJToKBT(deviatoricCurvatureEnergy_, 296),
                ":",
                label="$E_{dev}$",
            )
        if aggregationEnergy:
            ax_local.plot(
                time,
                dg_util.femtoJToKBT(aggregationEnergy_, 296),
                ":",
                label="$E_{agg}$",
            )
        if entropyEnergy:
            ax_local.plot(
                time, dg_util.femtoJToKBT(entropyEnergy_, 296), ":", label="$E_{entr}$"
            )
        if edgeSpringEnergy:
            ax_local.plot(
                time,
                dg_util.femtoJToKBT(edgeSpringEnergy_, 296),
                ":",
                label="$E_{edge}$",
            )
        if faceSpringEnergy:
            ax_local.plot(
                time,
                dg_util.femtoJToKBT(faceSpringEnergy_, 296),
                ":",
                label="$E_{face}$",
            )
        if lcrSpringEnergy:
            ax_local.plot(
                time, dg_util.femtoJToKBT(lcrSpringEnergy_, 296), ":", label="$E_{lcr}$"
            )

    actualPlotting(ax)
    ax.legend(bbox_to_anchor=(1.04, 1), loc="upper left")
    if logScale:
        ax.set_yscale("log")
    # axins = ax.inset_axes([0.5, 0.5, 0.43, 0.6])
    # actualPlotting(axins)
    # axins.set_xlim(0, 0.1)
    # ax.indicate_inset_zoom(axins, edgecolor="grey")
    # axins.set_xticklabels([])


def interlaceImages(fileList, videoName):
    """Helper to interlace images to video.

    Args:
        fileList (array): Example: fileList = [frame1.png, frame2.png]
        videoName (str): output video file path and name
    """
    from moviepy.editor import ImageSequenceClip

    clip = ImageSequenceClip(fileList, fps=20)
    # clip.write_videofile("video.mp4", fps=24)
    clip.write_gif(videoName + ".gif")


def setPolyscopePermutations(psmesh, face, vertex):
    """set polyscope permutation convention

    Args:
        psmesh (polysocpe.SurfaceMesh): polyscope SurfaceMesh instance
        face (np.ndarray): face topology matrix
        vertex (np.ndarray): vertex position matrix
    """
    geometry = dg.Geometry(face, vertex, vertex)
    polyscopePermutations = geometry.getPolyscopePermutations()
    psmesh.set_all_permutations(
        vertex_perm=np.array(polyscopePermutations[0][0]),
        vertex_perm_size=polyscopePermutations[0][1],
        face_perm=np.array(polyscopePermutations[1][0]),
        face_perm_size=polyscopePermutations[1][1],
        edge_perm=np.array(polyscopePermutations[2][0]),
        edge_perm_size=polyscopePermutations[2][1],
        corner_perm=np.array(polyscopePermutations[4][0]),
        corner_perm_size=polyscopePermutations[4][1],
        halfedge_perm=np.array(polyscopePermutations[3][0]),
        halfedge_perm_size=polyscopePermutations[3][1],
    )


def visualizeGeometry(
    geometry: dg.Geometry, showBasics: bool = False
) -> ps.SurfaceMesh:
    """visualize pymem3dg.Geometry 

    Args:
        geometry (dg.Geometry): pymem3dg.Geometry instance
        showBasics (bool, optional): whether show basics. Defaults to False.

    Returns:
        ps.SurfaceMesh: handle to the polyscope mesh 
    """
    ps.init()
    polyscopeStyle()
    transparency = 1
    isPointwiseValue = False
    vertex = geometry.getVertexMatrix()
    face = geometry.getFaceMatrix()
    psmesh = ps.register_surface_mesh(
        "mesh", vertex, face, transparency=transparency, smooth_shade=True
    )
    setPolyscopePermutations(psmesh, face, vertex)

    # Add Quantities
    vertexDualAreas = geometry.getVertexDualAreas()

    def show(geometry):
        nonlocal transparency, isPointwiseValue, showBasics
        if showBasics:
            psmesh.add_scalar_quantity("notableVertex", geometry.getNotableVertex())
            meanCurvature_ = geometry.getVertexMeanCurvatures()
            if isPointwiseValue:
                meanCurvature_ = meanCurvature_ / vertexDualAreas
            absMax = np.max(abs(meanCurvature_))
            psmesh.add_scalar_quantity(
                "meanCurvature",
                meanCurvature_,
                cmap="coolwarm",
                vminmax=(-absMax, absMax),
            )
            gaussianCurvature_ = geometry.getVertexGaussianCurvatures()
            if isPointwiseValue:
                gaussianCurvature_ = gaussianCurvature_ / vertexDualAreas
            absMax = np.max(abs(gaussianCurvature_))
            psmesh.add_scalar_quantity(
                "gaussianCurvature",
                gaussianCurvature_,
                cmap="coolwarm",
                vminmax=(-absMax, absMax),
            )
            psmesh.add_distance_quantity(
                "geodesicDistance",
                geometry.computeGeodesicDistance(),
            )
            psmesh.add_scalar_quantity(
                "edgeLength", geometry.getEdgeLengths(), defined_on="edges"
            )
            psmesh.add_scalar_quantity("vertexDualArea", vertexDualAreas)

    def callback():
        psim.PushItemWidth(100)
        nonlocal transparency, isPointwiseValue, showBasics
        changed = [False for i in range(3)]

        changed[0], transparency = psim.SliderFloat("Transparency", transparency, 0, 1)
        changed[1], showBasics = psim.Checkbox("Basics", showBasics)
        psim.SameLine()
        changed[2], isPointwiseValue = psim.Checkbox(
            "Pointwise (vs. integrated)", isPointwiseValue
        )
        anyChanged = np.any(changed)
        if anyChanged:
            show(geometry)
            anyChanged = False

    show(geometry)
    ps.set_user_callback(callback)
    return psmesh


def animate(
    trajNc: str,
    parameters: dg.Parameters = None,
    frames: list = None,
    showBasics=False,
    showForce=False,
    showPotential=False,
    geodesicDistance=True,
    notableVertex: bool = True,
    meanCurvature: bool = True,
    edgeLength: bool = True,
    vertexDualArea: bool = True,
    gaussianCurvature: bool = True,
    mechanicalForce: bool = True,
    spontaneousCurvatureForce: bool = True,
    deviatoricCurvatureForce: bool = True,
    externalForce: bool = True,
    capillaryForce: bool = True,
    lineCapillaryForce: bool = True,
    osmoticForce: bool = True,
    adsorptionForce: bool = True,
    aggregationForce: bool = True,
    entropyForce: bool = True,
    springForce: bool = True,
    chemicalPotential: bool = True,
    spontaneousCurvaturePotential: bool = True,
    aggregationPotential: bool = True,
    dirichletPotential: bool = True,
    adsorptionPotential: bool = True,
    entropyPotential: bool = True,
    deviatoricCurvaturePotential: bool = True,
):
    """Animate netcdf trajectory file

    Args:
        trajNc (str): netcdf trajectory file name
        parameters (pymem3dg.Parameters, optional): pymem3dg Parameters instance. Visualizing will be limited.
        geodesicDistance (bool, optional): optional data to visualize. Defaults to True
        notableVertex (bool, optional): optional data to visualize. Defaults to True
        meanCurvature (bool, optional): optional data to visualize. Defaults to True
        edgeLength (bool, optional): optional data to visualize. Defaults to True
        vertexDualArea (bool, optional): optional data to visualize. Defaults to True
        gaussianCurvature (bool, optional): optional data to visualize. Defaults to True
        mechanicalForce (bool, optional): optional data to visualize. Defaults to True
        spontaneousCurvatureForce (bool, optional): optional data to visualize. Defaults to True
        deviatoricCurvatureForce (bool, optional): optional data to visualize. Defaults to True
        externalForce (bool, optional): optional data to visualize. Defaults to True
        capillaryForce (bool, optional): optional data to visualize. Defaults to True
        lineCapillaryForce (bool, optional): optional data to visualize. Defaults to True
        osmoticForce (bool, optional): optional data to visualize. Defaults to True
        adsorptionForce (bool, optional): optional data to visualize. Defaults to True
        aggregationForce (bool, optional): optional data to visualize. Defaults to True
        entropyForce (bool, optional): optional data to visualize. Defaults to True
        springForce (bool, optional): optional data to visualize. Defaults to True
        chemicalPotential (bool, optional): optional data to visualize. Defaults to True
        spontaneousCurvaturePotential (bool, optional): optional data to visualize. Defaults to True
        aggregationPotential (bool, optional): optional data to visualize. Defaults to True
        dirichletPotential (bool, optional): optional data to visualize. Defaults to True
        adsorptionPotential (bool, optional): optional data to visualize. Defaults to True
        entropyPotential (bool, optional): optional data to visualize. Defaults to True
        deviatoricCurvaturePotential(bool, optional): optional data to visualize. Defaults to True
    """
    hasParameters = parameters is not None
    if frames == None:
        frames = range(dg_nc.sizeOf(trajNc))

    maxFrameInd = np.size(frames) - 1
    prevFrameInd = 0
    currFrameInd = 0
    time = dg_nc.getData(trajNc, frames[currFrameInd], "Trajectory", "time", 1)
    isFluxForm = False
    isPointwiseValue = False
    isForceVec = False
    recordingDir = ""

    ps.init()
    polyscopeStyle()

    isPlay = False
    transparency = 1
    isRecord = False

    def show(trajNc):
        nonlocal currFrameInd, time, isPointwiseValue, isForceVec, isFluxForm, showPotential, showForce, showBasics
        frame = frames[currFrameInd]
        time = dg_nc.getData(trajNc, frame, "Trajectory", "time", 1)
        geometry = dg.Geometry(trajNc, frame)
        if hasParameters:
            system = dg.System(geometry, trajNc, frame, parameters)
            system.initialize(ifMutateMesh=0, ifMute=True)
            system.computeConservativeForcing()
            system.addNonconservativeForcing()
        vertex = geometry.getVertexMatrix()
        face = geometry.getFaceMatrix()
        psmesh = ps.register_surface_mesh(
            "mesh", vertex, face, transparency=transparency, smooth_shade=True
        )
        setPolyscopePermutations(psmesh, face, vertex)

        # Add Quantities
        vertexDualAreas = geometry.getVertexDualAreas()
        proteinDensity = dg_nc.getData(trajNc, frame, "Trajectory", "proteindensity", 1)
        velocity = dg_nc.getData(trajNc, frame, "Trajectory", "velocities", 3)
        if showBasics:
            psmesh.add_vector_quantity("velocity", velocity)
            if isPointwiseValue:
                psmesh.add_scalar_quantity(
                    "proteinDensity",
                    proteinDensity,
                    vminmax=(-1, 1),  # keep the center (white) at 0
                    cmap="coolwarm",
                    enabled=True,
                )
            else:
                proteinDensity = proteinDensity * vertexDualAreas
                psmesh.add_scalar_quantity(
                    "proteinDensity",
                    proteinDensity,
                    enabled=True,
                    cmap="viridis",
                )
            if notableVertex:
                psmesh.add_scalar_quantity("notableVertex", geometry.getNotableVertex())
            if meanCurvature:
                meanCurvature_ = geometry.getVertexMeanCurvatures()
                if isPointwiseValue:
                    meanCurvature_ = meanCurvature_ / vertexDualAreas
                absMax = np.max(abs(meanCurvature_))
                psmesh.add_scalar_quantity(
                    "meanCurvature",
                    meanCurvature_,
                    cmap="coolwarm",
                    vminmax=(-absMax, absMax),
                )
            if gaussianCurvature:
                gaussianCurvature_ = geometry.getVertexGaussianCurvatures()
                if isPointwiseValue:
                    gaussianCurvature_ = gaussianCurvature_ / vertexDualAreas
                absMax = np.max(abs(gaussianCurvature_))
                psmesh.add_scalar_quantity(
                    "gaussianCurvature",
                    gaussianCurvature_,
                    cmap="coolwarm",
                    vminmax=(-absMax, absMax),
                )
            if geodesicDistance:
                psmesh.add_distance_quantity(
                    "geodesicDistance",
                    geometry.computeGeodesicDistance(),
                )
            if edgeLength:
                psmesh.add_scalar_quantity(
                    "edgeLength", geometry.getEdgeLengths(), defined_on="edges"
                )
            if vertexDualArea:
                psmesh.add_scalar_quantity("vertexDualArea", vertexDualAreas)

        def computeProteinRateOfChange(potential: npt.NDArray[np.float64]):
            d0T = system.getGeometry().getVertexAdjacencyMatrix().T
            flux = system.computeInPlaneFluxForm(potential)
            rateOfChange = parameters.proteinMobility * d0T @ flux
            if not np.all(rateOfChange == 0):
                if isPointwiseValue:
                    rateOfChange = rateOfChange / vertexDualAreas
            return rateOfChange

        def addForce(force: npt.NDArray[np.float64], key: str):
            if not np.all(force == 0):
                if isPointwiseValue:
                    force = dg_util.rowwiseScaling(1 / vertexDualAreas, force)
                if isForceVec:
                    psmesh.add_vector_quantity(key, force)
                else:
                    projectedForce = dg_util.rowwiseDotProduct(
                        force, system.getGeometry().getVertexNormals()
                    )
                    # limit = np.max(abs(projectedForce))
                    limit = np.max(abs(np.percentile(projectedForce, [1, 99])))
                    psmesh.add_scalar_quantity(
                        key,
                        projectedForce,
                        cmap="coolwarm",
                        vminmax=(-limit, limit),
                    )

        def addPotential(potential: npt.NDArray[np.float64], key: str):
            if isFluxForm:
                inPlaneFluxForm = system.computeInPlaneFluxForm(potential)
                if not np.all(inPlaneFluxForm == 0):
                    psmesh.add_one_form_vector_quantity(
                        key,
                        inPlaneFluxForm,
                        system.getGeometry().getPolyscopeEdgeOrientations(),
                    )
            else:
                if parameters.variation.isProteinConservation:
                    rateOfChange = computeProteinRateOfChange(potential)
                    # limit = np.max(abs(rateOfChange))
                    limit = np.max(abs(np.percentile(rateOfChange, [1, 99])))
                    if not np.all(rateOfChange == 0):
                        psmesh.add_scalar_quantity(
                            key,
                            rateOfChange,
                            cmap="coolwarm",
                            vminmax=(-limit, limit),
                        )
                else:
                    if not np.all(potential == 0):
                        if not isPointwiseValue:
                            potential = vertexDualAreas * potential
                        # limit = np.max(abs(potential))
                        limit = np.max(abs(np.percentile(potential, [1, 99])))
                        psmesh.add_scalar_quantity(
                            key,
                            potential,
                            cmap="coolwarm",
                            vminmax=(-limit, limit),
                        )

        if showForce and hasParameters:
            if mechanicalForce:
                addForce(system.getForces().getMechanicalForceVec(), "mechanicalForce")
            if spontaneousCurvatureForce:
                addForce(
                    system.getForces().getSpontaneousCurvatureForceVec(),
                    "spontaneousCurvatureForce",
                )
            if deviatoricCurvatureForce:
                addForce(
                    system.getForces().getDeviatoricCurvatureForceVec(),
                    "deviatoricCurvatureForce",
                )
            if externalForce:
                addForce(system.getForces().getExternalForceVec(), "externalForce")
            if capillaryForce:
                addForce(system.getForces().getCapillaryForceVec(), "capillaryForce")
            if lineCapillaryForce:
                addForce(
                    system.getForces().getLineCapillaryForceVec(),
                    "lineCapillaryForce",
                )
            if osmoticForce:
                addForce(system.getForces().getOsmoticForceVec(), "osmoticForce")
            if adsorptionForce:
                addForce(system.getForces().getAdsorptionForceVec(), "adsorptionForce")
            if aggregationForce:
                addForce(
                    system.getForces().getAggregationForceVec(), "aggregationForce"
                )
            if entropyForce:
                addForce(system.getForces().getEntropyForceVec(), "entropyForce")
            if springForce:
                addForce(system.getForces().getSpringForceVec(), "springForce")
        if showPotential and hasParameters:
            if chemicalPotential:
                addPotential(
                    system.getForces().getChemicalPotential(), "chemicalPotential"
                )
            if spontaneousCurvaturePotential:
                addPotential(
                    system.getForces().getSpontaneousCurvaturePotential(),
                    "spontaneousCurvaturePotential",
                )
            if deviatoricCurvaturePotential:
                addPotential(
                    system.getForces().getDeviatoricCurvaturePotential(),
                    "deviatoricCurvaturePotential",
                )
            if aggregationPotential:
                addPotential(
                    system.getForces().getAggregationPotential(),
                    "aggregationPotential",
                )
            if dirichletPotential:
                addPotential(
                    system.getForces().getDirichletPotential(), "dirichletPotential"
                )
            if adsorptionPotential:
                addPotential(
                    system.getForces().getAdsorptionPotential(),
                    "adsorptionPotential",
                )
            if entropyPotential:
                addPotential(
                    system.getForces().getEntropyPotential(), "entropyPotential"
                )

    def callback():
        psim.PushItemWidth(100)
        nonlocal prevFrameInd, currFrameInd, time, isPlay, isRecord, transparency, isPointwiseValue, isForceVec, isFluxForm, showBasics, showPotential, showForce, recordingDir
        changed = [False for i in range(9)]
        if psim.Button("Play/Pause"):
            isPlay = ~isPlay
        psim.SameLine()
        changed[0], currFrameInd = psim.SliderInt("", currFrameInd, 0, maxFrameInd)
        psim.SameLine()
        psim.TextUnformatted(
            "Frames: {:d}, time: ".format(frames[currFrameInd]) + "{0:.3g}".format(time)
        )

        if psim.Button("Record/Stop"):
            isRecord = ~isRecord
            isPlay = ~isPlay
        psim.SameLine()
        changed[1], recordingDir = psim.InputText("Directory", recordingDir)
        if isRecord:
            if ~isPlay:
                isPlay = True
            defaultName = "frame{}.png".format(currFrameInd)
            ps.screenshot(recordingDir + defaultName)
        if isPlay:
            currFrameInd = currFrameInd + 1
            if currFrameInd >= maxFrameInd:
                currFrameInd = maxFrameInd
                isPlay = ~isPlay

        changed[2], transparency = psim.SliderFloat("Transparency", transparency, 0, 1)
        changed[5], showBasics = psim.Checkbox("Basics", showBasics)
        psim.SameLine()
        changed[3], isPointwiseValue = psim.Checkbox(
            "Pointwise (vs. integrated)", isPointwiseValue
        )
<<<<<<< HEAD
        if hasParameters:
=======
        if parameters:
>>>>>>> c39852a3
            if parameters.variation.isShapeVariation:
                changed[6], showForce = psim.Checkbox("Mechanical forces", showForce)
                psim.SameLine()
                changed[4], isForceVec = psim.Checkbox(
                    "Vector (vs. projected scalar)", isForceVec
                )
            if parameters.variation.isProteinVariation:
                changed[7], showPotential = psim.Checkbox(
                    "Chemical potentials", showPotential
                )
                psim.SameLine()
                if parameters.variation.isProteinConservation:
                    changed[8], isFluxForm = psim.Checkbox(
                        "Flux form (vs. potential)", isFluxForm
                    )
        anyChanged = np.any(changed)
        if (prevFrameInd != currFrameInd) or anyChanged:
            show(trajNc)
            anyChanged = False
            prevFrameInd = currFrameInd

    show(trajNc)
    ps.set_user_callback(callback)
    # ps.show()<|MERGE_RESOLUTION|>--- conflicted
+++ resolved
@@ -1217,11 +1217,7 @@
         changed[3], isPointwiseValue = psim.Checkbox(
             "Pointwise (vs. integrated)", isPointwiseValue
         )
-<<<<<<< HEAD
         if hasParameters:
-=======
-        if parameters:
->>>>>>> c39852a3
             if parameters.variation.isShapeVariation:
                 changed[6], showForce = psim.Checkbox("Mechanical forces", showForce)
                 psim.SameLine()
