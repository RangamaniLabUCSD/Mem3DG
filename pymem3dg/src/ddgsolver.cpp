// Membrane Dynamics in 3D using Discrete Differential Geometry (Mem3DG)
//
// This Source Code Form is subject to the terms of the Mozilla Public
// License, v. 2.0. If a copy of the MPL was not distributed with this
// file, You can obtain one at http://mozilla.org/MPL/2.0/.
//
// Copyright (c) 2020:
//     Laboratory for Computational Cellular Mechanobiology
//     Cuncheng Zhu (cuzhu@eng.ucsd.edu)
//     Christopher T. Lee (ctlee@ucsd.edu)
//     Ravi Ramamoorthi (ravir@cs.ucsd.edu)
//     Padmini Rangamani (prangamani@eng.ucsd.edu)
//

#include <iostream>

#include <geometrycentral/surface/halfedge_factories.h>
#include <geometrycentral/surface/meshio.h>
#include <geometrycentral/surface/rich_surface_mesh_data.h>
#include <geometrycentral/surface/simple_polygon_mesh.h>
#include <geometrycentral/surface/surface_mesh.h>
#include <geometrycentral/utilities/vector3.h>
#include <geometrycentral/utilities/eigen_interop_helpers.h>

#include "polyscope/curve_network.h"
#include "polyscope/point_cloud.h"
#include "polyscope/polyscope.h"
#include "polyscope/surface_mesh.h"

#include "mem3dg/solver/ddgsolver.h"
#include "mem3dg/solver/force.h"
#include "mem3dg/solver/icosphere.h"
#include "mem3dg/solver/integrator.h"
#include "mem3dg/solver/trajfile.h"
#include "mem3dg/solver/typetraits.h"
#include "mem3dg/solver/util.h"

#include <Eigen/Core>

#ifdef _WIN32
#include <Windows.h>
#else
#include <unistd.h>
#endif

namespace gc = ::geometrycentral;
namespace gcs = ::geometrycentral::surface;

int viewer(std::string fileName) {
  std::cout << "Initializing the mesh and geometry ...";
  std::unique_ptr<gcs::SurfaceMesh> ptrMesh;
  std::unique_ptr<gcs::VertexPositionGeometry> ptrVpg;
  std::unique_ptr<gcs::RichSurfaceMeshData> ptrRichData;
  std::tie(ptrMesh, ptrRichData) =
      gcs::RichSurfaceMeshData::readMeshAndData(fileName);
  ptrVpg = ptrRichData->getGeometry();
  std::cout << "Finished!" << std::endl;

  std::cout << "Reading the vertex properties ...";
  gcs::VertexData<double> meanCurvature =
      ptrRichData->getVertexProperty<double>("mean_curvature");
  gcs::VertexData<double> sponCurvature =
      ptrRichData->getVertexProperty<double>("spon_curvature");
  gcs::VertexData<double> extPressure =
      ptrRichData->getVertexProperty<double>("external_pressure");
  gcs::VertexData<double> physicalPressure =
      ptrRichData->getVertexProperty<double>("physical_pressure");
  gcs::VertexData<double> capillaryPressure =
      ptrRichData->getVertexProperty<double>("capillary_pressure");
  gcs::VertexData<double> bendingPressure =
      ptrRichData->getVertexProperty<double>("bending_pressure");
  /*gcs::VertexData<gc::Vector3> vertexVelocity =
      ptrRichData->getVertexProperty<gc::Vector3>("vertex_velocity");*/
  /*gcs::VertexData<gc::Vector3> normalForce =
  ptrRichData->getVertexProperty<gc::Vector3>("normal_force");
  gcs::VertexData<gc::Vector3> tangentialForce =
  ptrRichData->getVertexProperty<gc::Vector3>("tangential_force");*/
  std::cout << "Finished!" << std::endl;

  Eigen::Matrix<double, Eigen::Dynamic, 1> meanCurvature_e =
      meanCurvature.raw();
  Eigen::Matrix<double, Eigen::Dynamic, 1> sponCurvature_e =
      sponCurvature.raw();
  Eigen::Matrix<double, Eigen::Dynamic, 1> extPressure_e = extPressure.raw();
  Eigen::Matrix<double, Eigen::Dynamic, 1> physicalPressure_e =
      physicalPressure.raw();
  Eigen::Matrix<double, Eigen::Dynamic, 1> capillaryPressure_e =
      capillaryPressure.raw();
  Eigen::Matrix<double, Eigen::Dynamic, 1> bendingPressure_e =
      bendingPressure.raw();
  //Eigen::Matrix<double, Eigen::Dynamic, 3> vertexVelocity_e =
  //    ddgsolver::EigenMap<double, 3>(vertexVelocity);
  /*Eigen::Matrix<double, Eigen::Dynamic, 3> normalForce_e =
  gc::EigenMap<double, 3>(normalForce); Eigen::Matrix<double,
  Eigen::Dynamic, 3> tangentialForce_e = gc::EigenMap<double,
  3>(tangentialForce);*/

  std::cout << "Opening Polyscope GUI ...";
  polyscope::init();
  polyscope::registerSurfaceMesh("Vesicle surface",
                                 ptrVpg->inputVertexPositions,
                                 ptrMesh->getFaceVertexList());

  polyscope::getSurfaceMesh("Vesicle surface")
      ->addVertexScalarQuantity("mean_curvature", meanCurvature_e);
  polyscope::getSurfaceMesh("Vesicle surface")
      ->addVertexScalarQuantity("spon_curvature", sponCurvature_e);
  polyscope::getSurfaceMesh("Vesicle surface")
      ->addVertexScalarQuantity("applied_pressure", extPressure_e);
  polyscope::getSurfaceMesh("Vesicle surface")
      ->addVertexScalarQuantity("surface_tension", capillaryPressure_e);
  polyscope::getSurfaceMesh("Vesicle surface")
      ->addVertexScalarQuantity("physical_pressure", physicalPressure_e);
  polyscope::getSurfaceMesh("Vesicle surface")
      ->addVertexScalarQuantity("bending_pressure", bendingPressure_e);
  /*polyscope::getSurfaceMesh("Vesicle surface")
      ->addVertexVectorQuantity("vertexVelocity", vertexVelocity_e);*/
  /*polyscope::getSurfaceMesh("Vesicle
  surface")->addVertexVectorQuantity("tangential_force", tangentialForce_e);
  polyscope::getSurfaceMesh("Vesicle
  surface")->addVertexVectorQuantity("normal_force", normalForce_e);*/
  std::cout << "Finished!" << std::endl;
  polyscope::show();
  
  return 0;
}

int genIcosphere(size_t nSub, std::string path, double R) {
  std::cout << "Constructing " << nSub << "-subdivided icosphere of radius "
            << R << " ...";

  /// initialize mesh and vpg
  std::unique_ptr<gcs::HalfedgeMesh> ptrMesh;
  std::unique_ptr<gcs::VertexPositionGeometry> ptrVpg;

  /// initialize icosphere
  std::vector<gc::Vector3> coords;
  std::vector<std::vector<std::size_t>> polygons;
  ddgsolver::icosphere(coords, polygons, nSub, R);
  gcs::SimplePolygonMesh soup(polygons, coords);
  soup.mergeIdenticalVertices();
  std::tie(ptrMesh, ptrVpg) =
      gcs::makeHalfedgeAndGeometry(soup.polygons, soup.vertexCoordinates);
  // writeSurfaceMesh(*ptrMesh, *ptrVpg, path);
  gcs::RichSurfaceMeshData richData(*ptrMesh);
  richData.addMeshConnectivity();
  richData.addGeometry(*ptrVpg);
  richData.write(path);

  std::cout << "Finished!" << std::endl;
  return 0;
}

int driver_ply(std::string inputMesh, std::string refMesh, bool isTuftedLaplacian, bool isProtein,
           double mollifyFactor, bool isVertexShift, double Kb, double H0, double sharpness,
           double r_H0, double Kse, double Kst, double Ksl, std::vector<double> Ksg, 
           std::vector<double>Kv, double epsilon, double Bc, double Vt,
           double gamma, double kt, size_t ptInd, double Kf, double conc,
           double height, double radius, double h, double T, double eps,
           double closeZone, double increment, double tSave, double tMollify,
           std::string outputDir) {
  std::cout << "Loading input mesh " << inputMesh << " ...";
  std::unique_ptr<gcs::SurfaceMesh> ptrMesh;
  std::unique_ptr<gcs::VertexPositionGeometry> ptrVpg;
  /*std::unique_ptr<gcs::RichSurfaceMeshData> ptrRichData;
  std::tie(ptrMesh, ptrRichData) =
  gcs::RichSurfaceMeshData::readMeshAndData(inputMesh); <- this returns no
  connectivity for UVsphere.ply ptrVpg = ptrRichData->getGeometry();*/
  std::tie(ptrMesh, ptrVpg) = gcs::readManifoldSurfaceMesh(inputMesh);
  gcs::RichSurfaceMeshData richData(*ptrMesh);
  richData.addMeshConnectivity();
  richData.addGeometry(*ptrVpg);
  std::cout << "Finished!" << std::endl;

  std::cout << "Loading reference mesh " << refMesh << " ...";
  std::unique_ptr<gcs::SurfaceMesh> ptrRefMesh;
<<<<<<< HEAD
  std::unique_ptr<gcs::VertexPositionGeometry> ptrRefVpg; // = ptrVpg->copy();
=======
  std::unique_ptr<gcs::VertexPositionGeometry> ptrRefVpg;
>>>>>>> 04d6d72d
  std::tie(ptrRefMesh, ptrRefVpg) = gcs::readManifoldSurfaceMesh(refMesh);
  std::cout << "Finished!" << std::endl;

  std::cout << "Initiating the system ...";
  /// physical parameters
  double sigma = sqrt(2 * gamma * kt / h);
  if (ptrMesh->hasBoundary() && (Vt != 1.0)) {
    Vt = 1.0;
    std::cout << "Geometry is a patch, so change Vt to 1.0!" << std::endl;
  }
  ddgsolver::Parameters p{Kb,    H0,    sharpness, r_H0, Ksg[0], Kst,   Ksl,
                          Kse,   Kv[0], epsilon,   Bc,   gamma,  Vt,    kt,
                          sigma, ptInd, Kf, conc, height, radius};
  ddgsolver::Force f(*ptrMesh, *ptrVpg, *ptrRefVpg, richData, p, isProtein,
                     isTuftedLaplacian, mollifyFactor, isVertexShift);
  std::cout << "Finished!" << std::endl;

  std::cout << "Solving the system ..." << std::endl;
  ddgsolver::integration::velocityVerlet(f, h, T, eps, closeZone, increment,
                                         Kv[1], Ksg[1],
                                         tSave, tMollify, inputMesh, outputDir);

  return 0;
}

#ifdef MEM3DG_WITH_NETCDF
int driver_nc(std::string trajFile, std::size_t startingFrame, bool isTuftedLaplacian, bool isProtein,
  double mollifyFactor, bool isVertexShift, double Kb, double H0,
  double sharpness, double r_H0, double Kse, double Kst, double Ksl,
  std::vector<double> Ksg, std::vector<double> Kv, double epsilon,
  double Bc, double Vt, double gamma, double kt, size_t ptInd,
  double Kf, double conc, double height, double radius, double h,
  double T, double eps, double closeZone, double increment,
  double tSave, double tMollify, std::string outputDir) {

  using EigenVectorX1D = Eigen::Matrix<double, Eigen::Dynamic, 1>;
  using EigenVectorX3D =
      Eigen::Matrix<double, Eigen::Dynamic, 3, Eigen::RowMajor>;
  using EigenTopVec =
      Eigen::Matrix<std::uint32_t, Eigen::Dynamic, 3, Eigen::RowMajor>;
  
  std::cout << "Loading input mesh from trajectory file " << trajFile << " ...";
  ddgsolver::TrajFile fd = ddgsolver::TrajFile::openReadOnly(trajFile);
  gcs::ManifoldSurfaceMesh mesh(fd.getTopology());

  double time;
  EigenVectorX3D coords;
  std::tie(time, coords) = fd.getTimeAndCoords(startingFrame);
  gcs::VertexPositionGeometry vpg(mesh, coords);

  gcs::RichSurfaceMeshData richData(mesh);
  richData.addMeshConnectivity();
  richData.addGeometry(vpg);
  std::cout << "Finished!" << std::endl;

  std::cout << "Loading reference mesh from trajectory file" << trajFile << " ...";
  gcs::VertexPositionGeometry refVpg(mesh, fd.getRefcoordinate());
  std::cout << "Finished!" << std::endl;

  std::cout << "Initiating the system ...";
  /// physical parameters
  double sigma = sqrt(2 * gamma * kt / h);
  if (mesh.hasBoundary() && (Vt != 1.0)) {
    Vt = 1.0;
    std::cout << "Geometry is a patch, so change Vt to 1.0!" << std::endl;
  }
  ddgsolver::Parameters p{Kb,    H0,    sharpness, r_H0, Ksg[0], Kst,   Ksl,
                          Kse,   Kv[0], epsilon,   Bc,   gamma,  Vt,    kt,
                          sigma, ptInd, Kf,        conc, height, radius};
  ddgsolver::Force f(mesh, vpg, refVpg, richData, p, isProtein,
                     isTuftedLaplacian, mollifyFactor, isVertexShift);
  ddgsolver::EigenMap<double, 3>(f.vel) = fd.getVelocity(startingFrame);
  std::cout << "Finished!" << std::endl;

  std::cout << "Solving the system ..." << std::endl;
  ddgsolver::integration::velocityVerlet(f, h, T, eps, closeZone, increment,
                                         Kv[1], Ksg[1], tSave, tMollify,
                                         trajFile, outputDir);


  return 0;
}
#endif<|MERGE_RESOLUTION|>--- conflicted
+++ resolved
@@ -174,11 +174,7 @@
 
   std::cout << "Loading reference mesh " << refMesh << " ...";
   std::unique_ptr<gcs::SurfaceMesh> ptrRefMesh;
-<<<<<<< HEAD
-  std::unique_ptr<gcs::VertexPositionGeometry> ptrRefVpg; // = ptrVpg->copy();
-=======
   std::unique_ptr<gcs::VertexPositionGeometry> ptrRefVpg;
->>>>>>> 04d6d72d
   std::tie(ptrRefMesh, ptrRefVpg) = gcs::readManifoldSurfaceMesh(refMesh);
   std::cout << "Finished!" << std::endl;
 
@@ -250,7 +246,7 @@
                           sigma, ptInd, Kf,        conc, height, radius};
   ddgsolver::Force f(mesh, vpg, refVpg, richData, p, isProtein,
                      isTuftedLaplacian, mollifyFactor, isVertexShift);
-  ddgsolver::EigenMap<double, 3>(f.vel) = fd.getVelocity(startingFrame);
+  gc::EigenMap<double, 3>(f.vel) = fd.getVelocity(startingFrame);
   std::cout << "Finished!" << std::endl;
 
   std::cout << "Solving the system ..." << std::endl;
