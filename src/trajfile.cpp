// Membrane Dynamics in 3D using Discrete Differential Geometry (Mem3DG)
//
// This Source Code Form is subject to the terms of the Mozilla Public
// License, v. 2.0. If a copy of the MPL was not distributed with this
// file, You can obtain one at http://mozilla.org/MPL/2.0/.
//
// Copyright (c) 2020:
//     Laboratory for Computational Cellular Mechanobiology
//     Cuncheng Zhu (cuzhu@eng.ucsd.edu)
//     Christopher T. Lee (ctlee@ucsd.edu)
//     Ravi Ramamoorthi (ravir@cs.ucsd.edu)
//     Padmini Rangamani (prangamani@eng.ucsd.edu)
//

/**
 * @file  trajfile.h
 * @brief Netcdf trajectory output support
 *
 */

#ifdef MEM3DG_WITH_NETCDF

#include <cassert>
#include <iostream>
#include <netcdf>
#include <vector>

#include "mem3dg/solver/macros.h"
#include "mem3dg/solver/trajfile.h"

namespace ddgsolver {

namespace nc = ::netCDF;
using NcException = nc::exceptions::NcException;
using NcFile = nc::NcFile;

bool TrajFile::check_metadata() {
  // validate data
  std::string tmp;
  fd->getAtt(CONVENTIONS_NAME).getValues(tmp);
  if (tmp != CONVENTIONS_VALUE)
    throw std::runtime_error("NetCDF convention mismatch. This file does "
                             "not appear to be a valid Mem3DG trajectory.");

  fd->getAtt(CONVENTIONS_VERSION_NAME).getValues(tmp);
  if (tmp != CONVENTIONS_VERSION_VALUE)
    throw std::runtime_error(
        "Trajectory version mismatch. This file was generated with a "
        "different convention version.");

  return true;
}

// time & coordinate 
void TrajFile::writeTime(const std::size_t idx, const double time) {
  if (!writeable)
    throw std::runtime_error("Cannot write to read only file.");
  time_var.putVar({idx}, &time);
}

void TrajFile::writeCoords(
    const std::size_t idx,
    const Eigen::Matrix<double, Eigen::Dynamic, SPATIAL_DIMS, Eigen::RowMajor>
        &data) {
  if (!writeable)
    throw std::runtime_error("Cannot write to read only file.");

  assert(data.rows() == nvertices_dim.getSize());

  coord_var.putVar({idx, 0, 0}, {1, nvertices_dim.getSize(), SPATIAL_DIMS},
                   data.data());
}

<<<<<<< HEAD
void TrajFile::writeVelocities(
    const std::size_t idx,
    const Eigen::Matrix<double, Eigen::Dynamic, SPATIAL_DIMS, Eigen::RowMajor>
        &data) {
  if (!writeable)
    throw std::runtime_error("Cannot write to read only file.");

  assert(data.rows() == nvertices_dim.getSize());

  vel_var.putVar({idx, 0, 0}, {1, nvertices_dim.getSize(), SPATIAL_DIMS},
                 data.data());
}

Eigen::Matrix<std::uint32_t, Eigen::Dynamic, 3, Eigen::RowMajor>
TrajFile::getTopology() const {
  Eigen::Matrix<std::uint32_t, Eigen::Dynamic, 3, Eigen::RowMajor> vec(
      npolygons_dim.getSize(), POLYGON_ORDER);
  topology.getVar({0, 0}, {npolygons_dim.getSize(), POLYGON_ORDER}, vec.data());
  return vec;
}

=======
>>>>>>> 04d6d72d
std::tuple<double, TrajFile::EigenVector>
TrajFile::getTimeAndCoords(const std::size_t idx) const {
  assert(idx < getNextFrameIndex());

  double time;
  time_var.getVar({idx}, &time);

  EigenVector vec(nvertices_dim.getSize(), SPATIAL_DIMS);
  coord_var.getVar({idx, 0, 0}, {1, nvertices_dim.getSize(), SPATIAL_DIMS},
                   vec.data());
  return std::tie(time, vec);
}

<<<<<<< HEAD
TrajFile::EigenVector TrajFile::getVelocities(const std::size_t idx) const {
=======
// topology 
Eigen::Matrix<std::uint32_t, Eigen::Dynamic, 3, Eigen::RowMajor>
TrajFile::getTopology() const {
  Eigen::Matrix<std::uint32_t, Eigen::Dynamic, 3, Eigen::RowMajor> vec(
      npolygons_dim.getSize(), POLYGON_ORDER);
  topology.getVar({0, 0}, {npolygons_dim.getSize(), POLYGON_ORDER}, vec.data());
  return vec;
}

// reference coordinate
TrajFile::EigenVector
TrajFile::getRefcoordinate() const {
  EigenVector vec(nvertices_dim.getSize(), SPATIAL_DIMS);
  refcoord.getVar({0, 0}, {nvertices_dim.getSize(), SPATIAL_DIMS}, vec.data());
  return vec;
}

// velocity 
void TrajFile::writeVelocity(
    const std::size_t idx,
    const Eigen::Matrix<double, Eigen::Dynamic, SPATIAL_DIMS, Eigen::RowMajor>
        &data) {
  if (!writeable)
    throw std::runtime_error("Cannot write to read only file.");

  assert(data.rows() == nvertices_dim.getSize());

  vel_var.putVar({idx, 0, 0}, {1, nvertices_dim.getSize(), SPATIAL_DIMS},
                 data.data());
}

Eigen::Matrix<double, Eigen::Dynamic, SPATIAL_DIMS>
TrajFile::getVelocity(const std::size_t idx) const {
>>>>>>> 04d6d72d
  assert(idx < getNextFrameIndex());

  EigenVector vec(nvertices_dim.getSize(), SPATIAL_DIMS);
  vel_var.getVar({idx, 0, 0}, {1, nvertices_dim.getSize(), SPATIAL_DIMS},
                 vec.data());
  return vec;
}

<<<<<<< HEAD
=======
// mean curvature
>>>>>>> 04d6d72d
void TrajFile::writeMeanCurvature(
    const std::size_t idx,
    const Eigen::Matrix<double, Eigen::Dynamic, 1> &data) {
  if (!writeable)
    throw std::runtime_error("Cannot write to read only file.");

  assert(data.rows() == nvertices_dim.getSize());

  meancurve_var.putVar({idx, 0}, {1, nvertices_dim.getSize()}, data.data());
}

Eigen::Matrix<double, Eigen::Dynamic, 1>
TrajFile::getMeanCurvature(const std::size_t idx) const {
  assert(idx < getNextFrameIndex());

  Eigen::Matrix<double, Eigen::Dynamic, 1> vec(nvertices_dim.getSize(), 1);

  meancurve_var.getVar({idx, 0}, {1, nvertices_dim.getSize()}, vec.data());
  return vec;
}

// spontaneous curvature 
void TrajFile::writeSponCurvature(
    const std::size_t idx,
    const Eigen::Matrix<double, Eigen::Dynamic, 1> &data) {
  if (!writeable)
    throw std::runtime_error("Cannot write to read only file.");

  assert(data.rows() == nvertices_dim.getSize());

  sponcurve_var.putVar({idx, 0}, {1, nvertices_dim.getSize()}, data.data());
}

Eigen::Matrix<double, Eigen::Dynamic, 1>
TrajFile::getSponCurvature(const std::size_t idx) const {
  assert(idx < getNextFrameIndex());

  Eigen::Matrix<double, Eigen::Dynamic, 1> vec(nvertices_dim.getSize(), 1);

  sponcurve_var.getVar({idx, 0}, {1, nvertices_dim.getSize()}, vec.data());
  return vec;
}

// external pressure 
void TrajFile::writeExternalPressure(
    const std::size_t idx,
    const Eigen::Matrix<double, Eigen::Dynamic, 1> &data) {
  if (!writeable)
    throw std::runtime_error("Cannot write to read only file.");

  assert(data.rows() == nvertices_dim.getSize());

  externpress_var.putVar({idx, 0}, {1, nvertices_dim.getSize()}, data.data());
}

Eigen::Matrix<double, Eigen::Dynamic, 1>
TrajFile::getExternalPressure(const std::size_t idx) const {
  assert(idx < getNextFrameIndex());

  Eigen::Matrix<double, Eigen::Dynamic, 1> vec(nvertices_dim.getSize(), 1);

  externpress_var.getVar({idx, 0}, {1, nvertices_dim.getSize()},
                               vec.data());
  return vec;
}

// physical pressure 
void TrajFile::writePhysicalPressure(
    const std::size_t idx,
    const Eigen::Matrix<double, Eigen::Dynamic, 1> &data) {
  if (!writeable)
    throw std::runtime_error("Cannot write to read only file.");

  assert(data.rows() == nvertices_dim.getSize());

  physpress_var.putVar({idx, 0}, {1, nvertices_dim.getSize()},
                              data.data());
}

Eigen::Matrix<double, Eigen::Dynamic, 1>
TrajFile::getPhysicalPressure(const std::size_t idx) const {
  assert(idx < getNextFrameIndex());

  Eigen::Matrix<double, Eigen::Dynamic, 1> vec(nvertices_dim.getSize(), 1);

  physpress_var.getVar({idx, 0}, {1, nvertices_dim.getSize()},
                              vec.data());
  return vec;
}

// capillary pressure 
void TrajFile::writeCapillaryPressure(
    const std::size_t idx,
    const Eigen::Matrix<double, Eigen::Dynamic, 1> &data) {
  if (!writeable)
    throw std::runtime_error("Cannot write to read only file.");

  assert(data.rows() == nvertices_dim.getSize());

  cappress_var.putVar({idx, 0}, {1, nvertices_dim.getSize()},
                               data.data());
}

Eigen::Matrix<double, Eigen::Dynamic, 1>
TrajFile::getCapillaryPressure(const std::size_t idx) const {
  assert(idx < getNextFrameIndex());

  Eigen::Matrix<double, Eigen::Dynamic, 1> vec(nvertices_dim.getSize(), 1);

  cappress_var.getVar({idx, 0}, {1, nvertices_dim.getSize()},
                               vec.data());
  return vec;
}

// bending pressure 
void TrajFile::writeBendingPressure(
    const std::size_t idx,
    const Eigen::Matrix<double, Eigen::Dynamic, 1> &data) {
  if (!writeable)
    throw std::runtime_error("Cannot write to read only file.");

  assert(data.rows() == nvertices_dim.getSize());

  bendpress_var.putVar({idx, 0}, {1, nvertices_dim.getSize()},
                               data.data());
}

Eigen::Matrix<double, Eigen::Dynamic, 1>
TrajFile::getBendingPressure(const std::size_t idx) const {
  assert(idx < getNextFrameIndex());

  Eigen::Matrix<double, Eigen::Dynamic, 1> vec(nvertices_dim.getSize(), 1);

  bendpress_var.getVar({idx, 0}, {1, nvertices_dim.getSize()},
                               vec.data());
  return vec;
}

} // namespace ddgsolver

#endif<|MERGE_RESOLUTION|>--- conflicted
+++ resolved
@@ -71,30 +71,6 @@
                    data.data());
 }
 
-<<<<<<< HEAD
-void TrajFile::writeVelocities(
-    const std::size_t idx,
-    const Eigen::Matrix<double, Eigen::Dynamic, SPATIAL_DIMS, Eigen::RowMajor>
-        &data) {
-  if (!writeable)
-    throw std::runtime_error("Cannot write to read only file.");
-
-  assert(data.rows() == nvertices_dim.getSize());
-
-  vel_var.putVar({idx, 0, 0}, {1, nvertices_dim.getSize(), SPATIAL_DIMS},
-                 data.data());
-}
-
-Eigen::Matrix<std::uint32_t, Eigen::Dynamic, 3, Eigen::RowMajor>
-TrajFile::getTopology() const {
-  Eigen::Matrix<std::uint32_t, Eigen::Dynamic, 3, Eigen::RowMajor> vec(
-      npolygons_dim.getSize(), POLYGON_ORDER);
-  topology.getVar({0, 0}, {npolygons_dim.getSize(), POLYGON_ORDER}, vec.data());
-  return vec;
-}
-
-=======
->>>>>>> 04d6d72d
 std::tuple<double, TrajFile::EigenVector>
 TrajFile::getTimeAndCoords(const std::size_t idx) const {
   assert(idx < getNextFrameIndex());
@@ -108,9 +84,6 @@
   return std::tie(time, vec);
 }
 
-<<<<<<< HEAD
-TrajFile::EigenVector TrajFile::getVelocities(const std::size_t idx) const {
-=======
 // topology 
 Eigen::Matrix<std::uint32_t, Eigen::Dynamic, 3, Eigen::RowMajor>
 TrajFile::getTopology() const {
@@ -144,7 +117,6 @@
 
 Eigen::Matrix<double, Eigen::Dynamic, SPATIAL_DIMS>
 TrajFile::getVelocity(const std::size_t idx) const {
->>>>>>> 04d6d72d
   assert(idx < getNextFrameIndex());
 
   EigenVector vec(nvertices_dim.getSize(), SPATIAL_DIMS);
@@ -153,10 +125,7 @@
   return vec;
 }
 
-<<<<<<< HEAD
-=======
 // mean curvature
->>>>>>> 04d6d72d
 void TrajFile::writeMeanCurvature(
     const std::size_t idx,
     const Eigen::Matrix<double, Eigen::Dynamic, 1> &data) {
