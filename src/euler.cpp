--- conflicted
+++ resolved
@@ -166,11 +166,7 @@
                   << "dA: " << dArea << ", "
                   << "dVP: " << dVP << ", "
                   << "h: "
-<<<<<<< HEAD
-                  << abs(f.vpg.inputVertexPositions[f.theVertex].z)
-=======
-                  << abs(f.vpg->inputVertexPositions[f.mesh->vertex(f.ptInd)].z)
->>>>>>> ebdf5f5d
+                  << abs(f.vpg->inputVertexPositions[f.theVertex].z)
                   << "\n"
                   << "E_total: " << f.E.totalE << "\n"
                   << "|e|L2: " << f.L2ErrorNorm << "\n"
@@ -216,11 +212,7 @@
 
     // vertex shift for regularization
     if (f.isVertexShift) {
-<<<<<<< HEAD
       f.vertexShift();
-=======
-      vertexShift(*f.mesh, *f.vpg, f.mask);
->>>>>>> ebdf5f5d
     }
 
     // time stepping on protein density
