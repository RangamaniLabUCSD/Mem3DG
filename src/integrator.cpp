// Membrane Dynamics in 3D using Discrete Differential Geometry (Mem3DG)
//
// This Source Code Form is subject to the terms of the Mozilla Public
// License, v. 2.0. If a copy of the MPL was not distributed with this
// file, You can obtain one at http://mozilla.org/MPL/2.0/.
//
// Copyright (c) 2020:
//     Laboratory for Computational Cellular Mechanobiology
//     Cuncheng Zhu (cuzhu@eng.ucsd.edu)
//     Christopher T. Lee (ctlee@ucsd.edu)
//     Ravi Ramamoorthi (ravir@cs.ucsd.edu)
//     Padmini Rangamani (prangamani@eng.ucsd.edu)
//

#include "mem3dg/solver/integrator.h"
#include "mem3dg/meshops.h"
#include "mem3dg/solver/system.h"
#include "mem3dg/type_utilities.h"
#include "mem3dg/version.h"

#include <cmath>
#include <geometrycentral/utilities/eigen_interop_helpers.h>

#include <fstream>
#include <iostream>
#include <stdexcept>
using namespace std;

namespace mem3dg {

double Integrator::backtrack(
    const double energy_pre,
    Eigen::Matrix<double, Eigen::Dynamic, 3> &&positionDirection,
    Eigen::Matrix<double, Eigen::Dynamic, 1> &chemicalDirection, double rho,
    double c1) {

  auto physicalForceVec = f.F.toMatrix(f.F.mechanicalForceVec);

  // validate the directions
  double positionProjection = 0;
  double chemicalProjection = 0;
  if (f.O.isShapeVariation) {
    positionProjection =
        (physicalForceVec.array() * positionDirection.array()).sum();
    if (positionProjection < 0) {
      std::cout << "\nBacktracking line search: positional velocity on uphill "
                   "direction, use bare "
                   "gradient! \n"
                << std::endl;
      positionDirection = physicalForceVec;
      positionProjection =
          (physicalForceVec.array() * positionDirection.array()).sum();
    }
  }
  if (f.O.isProteinVariation) {
    chemicalProjection =
        (f.F.chemicalPotential.raw().array() * chemicalDirection.array()).sum();
    if (chemicalProjection < 0) {
      std::cout << "\nBacktracking line search: chemical direction on "
                   "uphill direction, "
                   "use bare "
                   "gradient! \n"
                << std::endl;
      chemicalDirection = f.F.chemicalPotential.raw();
      chemicalProjection =
          (f.F.chemicalPotential.raw().array() * chemicalDirection.array())
              .sum();
    }
  }

  // calculate initial energy as reference level
  const Eigen::Matrix<double, Eigen::Dynamic, 3> initial_pos =
      gc::EigenMap<double, 3>(f.vpg->inputVertexPositions);
  const Eigen::Matrix<double, Eigen::Dynamic, 1> initial_protein =
      f.proteinDensity.raw();
  const double init_time = f.time;

  // declare variables used in backtracking iterations
  double alpha = dt;
  size_t count = 0;

  // zeroth iteration
  if (f.O.isShapeVariation) {
    f.F.toMatrix(f.vpg->inputVertexPositions) += alpha * positionDirection;
  }
  if (f.O.isProteinVariation) {
    f.proteinDensity.raw() += alpha * f.P.Bc * chemicalDirection;
  }
  f.time += alpha;
  f.updateVertexPositions(false);
  f.computeFreeEnergy();

  while (true) {
    // Wolfe condition fulfillment
    if (f.E.potE <
        (energy_pre - c1 * alpha * (positionProjection + chemicalProjection))) {
      break;
    }

    // limit of backtraking iterations
    if (alpha < 1e-5 * dt) {
      std::cout << "\nbacktrack: line search failure! Simulation "
                   "stopped. \n"
                << std::endl;
      lineSearchErrorBacktrack(alpha, initial_pos, initial_protein, true);
      EXIT = true;
      SUCCESS = false;
      break;
    }

    // backtracking time step
    alpha *= rho;
    if (f.O.isShapeVariation) {
      f.F.toMatrix(f.vpg->inputVertexPositions) =
          initial_pos + alpha * positionDirection;
    }
    if (f.O.isProteinVariation) {
      f.proteinDensity.raw() =
          initial_protein + alpha * f.P.Bc * chemicalDirection;
    }
    f.time = init_time + alpha;
    f.updateVertexPositions(false);
    f.computeFreeEnergy();

    // count the number of iterations
    count++;
  }

  // report the backtracking if verbose
  if (alpha != dt && verbosity > 3) {
    std::cout << "alpha: " << dt << " -> " << alpha << std::endl;
    std::cout << "mech norm: " << f.mechErrorNorm << std::endl;
    std::cout << "chem norm: " << f.chemErrorNorm << std::endl;
  }

  // If needed to test force-energy test
  const bool isDebug = false;
  if (isDebug) {
    lineSearchErrorBacktrack(alpha, initial_pos, initial_protein, isDebug);
  }

  return alpha;
}

void Integrator::lineSearchErrorBacktrack(
    const double &alpha, const EigenVectorX3D &current_pos,
    const EigenVectorX1D &current_proteinDensity, bool runAll) {
  std::cout << "\nlineSearchErrorBacktracking ..." << std::endl;

  if (runAll || f.E.potE > previousE.potE) {
    if (runAll || f.E.BE > previousE.BE) {
      std::cout << "\nWith F_tol, BE has increased " << f.E.BE - previousE.BE
                << " from " << previousE.BE << " to " << f.E.BE << std::endl;

      f.proteinDensity.raw() = current_proteinDensity;
      f.F.toMatrix(f.vpg->inputVertexPositions) =
          current_pos + alpha * f.F.mask(f.F.toMatrix(f.F.bendingForceVec));
      f.updateVertexPositions(false);
      f.computeFreeEnergy();
      if (runAll || f.E.BE > previousE.BE) {
        std::cout << "With only bending force, BE has increased "
                  << f.E.BE - previousE.BE << " from " << previousE.BE << " to "
                  << f.E.BE << ", expected dBE: "
                  << -alpha * f.F.mask(f.F.toMatrix(f.F.bendingForceVec))
                                  .squaredNorm()
                  << std::endl;
        // << -alpha *
        //        (f.F.mask(f.F.toMatrix(f.F.bendingForceVec)).array() *
        //         f.F.mask(f.F.toMatrix(f.F.bendingForceVec)).array())
        //            .sum()
        // << std::endl;
      }

      f.F.toMatrix(f.vpg->inputVertexPositions) = current_pos;
      f.proteinDensity.raw() =
          current_proteinDensity + alpha * f.P.Bc * f.F.bendingPotential.raw();
      f.updateVertexPositions(false);
      f.computeFreeEnergy();
      if (runAll || f.E.BE > previousE.BE) {
        std::cout << "With only bending potential, BE has increased "
                  << f.E.BE - previousE.BE << " from " << previousE.BE << " to "
                  << f.E.BE << ", expected dBE: "
                  << -alpha * f.P.Bc * f.F.bendingPotential.raw().squaredNorm()
                  << std::endl;
      }
    }
    if (runAll || f.E.sE > previousE.sE) {
      std::cout << "\nWith F_tol, sE has increased " << f.E.sE - previousE.sE
                << " from " << previousE.sE << " to " << f.E.sE << std::endl;

      f.proteinDensity.raw() = current_proteinDensity;
      f.F.toMatrix(f.vpg->inputVertexPositions) =
          current_pos + alpha * f.F.mask(f.F.toMatrix(f.F.capillaryForceVec));
      f.updateVertexPositions(false);
      f.computeFreeEnergy();
      if (runAll || f.E.sE > previousE.sE) {
        std::cout << "With only capillary force, sE has increased "
                  << f.E.sE - previousE.sE << " from " << previousE.sE << " to "
                  << f.E.sE << ", expected dsE: "
                  << -alpha * f.F.mask(f.F.toMatrix(f.F.capillaryForceVec))
                                  .squaredNorm()
                  << std::endl;
      }
    }
    if (runAll || f.E.pE > previousE.pE) {
      std::cout << "\nWith F_tol, pE has increased " << f.E.pE - previousE.pE
                << " from " << previousE.pE << " to " << f.E.pE << std::endl;

      f.proteinDensity.raw() = current_proteinDensity;
      f.F.toMatrix(f.vpg->inputVertexPositions) =
          current_pos + alpha * f.F.mask(f.F.toMatrix(f.F.osmoticForceVec));
      f.updateVertexPositions(false);
      f.computeFreeEnergy();
      if (runAll || f.E.pE > previousE.pE) {
        std::cout << "With only osmotic force, pE has increased "
                  << f.E.pE - previousE.pE << " from " << previousE.pE << " to "
                  << f.E.pE << ", expected dpE: "
                  << -alpha * f.F.mask(f.F.toMatrix(f.F.osmoticForceVec))
                                  .squaredNorm()
                  << std::endl;
      }
    }
    if (runAll || f.E.aE > previousE.aE) {
      std::cout << "\nWith F_tol, aE has increased " << f.E.aE - previousE.aE
                << " from " << previousE.aE << " to " << f.E.aE << std::endl;

      f.proteinDensity.raw() = current_proteinDensity;
      f.F.toMatrix(f.vpg->inputVertexPositions) =
          current_pos + alpha * f.F.mask(f.F.toMatrix(f.F.adsorptionForceVec));
      f.updateVertexPositions(false);
      f.computeFreeEnergy();
      if (runAll || f.E.aE > previousE.aE) {
        std::cout << "With only adsorption force, aE has increased "
                  << f.E.aE - previousE.aE << " from " << previousE.aE << " to "
                  << f.E.aE << ", expected daE: "
                  << -alpha * f.F.mask(f.F.toMatrix(f.F.adsorptionForceVec))
                                  .squaredNorm()
                  << std::endl;
      }

      f.F.toMatrix(f.vpg->inputVertexPositions) = current_pos;
      f.proteinDensity.raw() = current_proteinDensity +
                               alpha * f.P.Bc * f.F.adsorptionPotential.raw();
      f.updateVertexPositions(false);
      f.computeFreeEnergy();
      if (runAll || f.E.aE > previousE.aE) {
        std::cout << "With only adsorption potential, aE has increased "
                  << f.E.aE - previousE.aE << " from " << previousE.aE << " to "
                  << f.E.aE << ", expected dBE: "
                  << -alpha * f.P.Bc *
                         f.F.adsorptionPotential.raw().squaredNorm()
                  << std::endl;
      }
    }
    if (runAll || f.E.dE > previousE.dE) {
      std::cout << "\nWith F_tol, dE has increased " << f.E.dE - previousE.dE
                << " from " << previousE.dE << " to " << f.E.dE << std::endl;

      f.proteinDensity.raw() = current_proteinDensity;
      f.F.toMatrix(f.vpg->inputVertexPositions) =
          current_pos +
          alpha * f.F.mask(f.F.toMatrix(f.F.lineCapillaryForceVec));
      f.updateVertexPositions(false);
      f.computeFreeEnergy();
      if (runAll || f.E.dE > previousE.dE) {
        std::cout << "With only line tension force, dE has increased "
                  << f.E.dE - previousE.dE << " from " << previousE.dE << " to "
                  << f.E.dE << ", expected ddE: "
                  << -alpha * f.F.mask(f.F.toMatrix(f.F.lineCapillaryForceVec))
                                  .squaredNorm()
                  << std::endl;
      }

      f.F.toMatrix(f.vpg->inputVertexPositions) = current_pos;
      f.proteinDensity.raw() = current_proteinDensity +
                               alpha * f.P.Bc * f.F.diffusionPotential.raw();
      f.updateVertexPositions(false);
      f.computeFreeEnergy();
      if (runAll || f.E.dE > previousE.dE) {
        std::cout << "With only diffusion potential, dE has increased "
                  << f.E.dE - previousE.dE << " from " << previousE.dE << " to "
                  << f.E.dE << ", expected ddE: "
                  << -alpha * f.P.Bc *
                         f.F.diffusionPotential.raw().squaredNorm()
                  << std::endl;
      }
    }
    if (runAll || f.E.exE > previousE.exE) {
      std::cout << "\nWith F_tol, exE has increased " << f.E.exE - previousE.exE
                << " from " << previousE.exE << " to " << f.E.exE << std::endl;

      f.proteinDensity.raw() = current_proteinDensity;
      f.F.toMatrix(f.vpg->inputVertexPositions) =
          current_pos +
          alpha * f.F.mask(f.F.addNormal(f.F.externalForce.raw()));
      f.updateVertexPositions(false);
      f.computeFreeEnergy();
      if (runAll || f.E.exE > previousE.exE) {
        std::cout << "With only external force, exE has increased "
                  << f.E.exE - previousE.exE << " from " << previousE.exE
                  << " to " << f.E.exE << ", expected dexE: "
                  << -alpha * f.F.mask(f.F.addNormal(f.F.externalForce.raw()))
                                  .squaredNorm()
                  << std::endl;
      }
    }
  }
  if (runAll || f.E.kE > previousE.kE) {
    std::cout << "\nWith F_tol, kE has increased " << f.E.kE - previousE.kE
              << " from " << previousE.kE << " to " << f.E.kE << std::endl;
  }
}

void Integrator::finitenessErrorBacktrack() {

  if (!std::isfinite(dt)) {
    EXIT = true;
    SUCCESS = false;
    std::cout << "time step is not finite!" << std::endl;
  }

  if (!std::isfinite(f.mechErrorNorm)) {
    EXIT = true;
    SUCCESS = false;

    if (!std::isfinite(f.F.toMatrix(f.vel).norm())) {
      std::cout << "Velocity is not finite!" << std::endl;
    }

    if (!std::isfinite(f.F.toMatrix(f.F.mechanicalForceVec).norm())) {
      if (!std::isfinite(f.F.toMatrix(f.F.capillaryForceVec).norm())) {
        std::cout << "Capillary force is not finite!" << std::endl;
      }
      if (!std::isfinite(f.F.toMatrix(f.F.bendingForceVec).norm())) {
        std::cout << "Bending force is not finite!" << std::endl;
      }
      if (!std::isfinite(f.F.toMatrix(f.F.osmoticForceVec).norm())) {
        std::cout << "Osmotic force is not finite!" << std::endl;
      }
      if (!std::isfinite(f.F.toMatrix(f.F.lineCapillaryForceVec).norm())) {
        std::cout << "Line capillary force is not finite!" << std::endl;
      }
      if (!std::isfinite(f.F.toMatrix(f.F.externalForce).norm())) {
        std::cout << "External force is not finite!" << std::endl;
      }
    }
  }

  if (!std::isfinite(f.chemErrorNorm)) {
    EXIT = true;
    SUCCESS = false;

    if (!std::isfinite(f.F.toMatrix(f.vel_protein).norm())) {
      std::cout << "Protein velocity is not finite!" << std::endl;
    }

    if (!std::isfinite(f.F.toMatrix(f.F.chemicalPotential).norm())) {
      if (!std::isfinite(f.F.toMatrix(f.F.bendingPotential).norm())) {
        std::cout << "Bending Potential is not finite!" << std::endl;
      }
      if (!std::isfinite(f.F.toMatrix(f.F.interiorPenaltyPotential).norm())) {
        std::cout << "Protein interior penalty potential is not finite!"
                  << std::endl;
      }
      if (!std::isfinite(f.F.toMatrix(f.F.diffusionPotential).norm())) {
        std::cout << "Diffusion potential is not finite!" << std::endl;
      }
      if (!std::isfinite(f.F.toMatrix(f.F.adsorptionPotential).norm())) {
        std::cout << "Adsorption potential is not finite!" << std::endl;
      }
    }
  }

  if (!std::isfinite(f.E.totalE)) {
    EXIT = true;
    SUCCESS = false;
    if (!std::isfinite(f.E.kE)) {
      std::cout << "Kinetic energy is not finite!" << std::endl;
    }
    if (!std::isfinite(f.E.potE)) {
      if (!std::isfinite(f.E.BE)) {
        std::cout << "Bending energy is not finite!" << std::endl;
      }
      if (!std::isfinite(f.E.sE)) {
        std::cout << "Surface energy is not finite!" << std::endl;
      }
      if (!std::isfinite(f.E.pE)) {
        std::cout << "Pressure energy is not finite!" << std::endl;
      }
      if (!std::isfinite(f.E.aE)) {
        std::cout << "Adsorption energy is not finite!" << std::endl;
      }
      if (!std::isfinite(f.E.dE)) {
        std::cout << "Line tension energy is not finite!" << std::endl;
      }
      if (!std::isfinite(f.E.exE)) {
        std::cout << "External force energy is not finite!" << std::endl;
      }
      if (!std::isfinite(f.E.inE)) {
        std::cout << "Protein interior penalty energy is not finite!"
                  << std::endl;
      }
    }
  }
}

void Integrator::getForces() {
  auto vertexAngleNormal_e = gc::EigenMap<double, 3>(f.vpg->vertexNormals);

  f.computePhysicalForces();

<<<<<<< HEAD
  physicalForceVec.array() =
      f.F.mask(rowwiseScalarProduct(f.F.externalForce.raw(), vertexAngleNormal_e) +
               f.F.toMatrix(f.F.vectorForces));

  physicalForce = f.F.ontoNormal(physicalForceVec);

=======
>>>>>>> 0956287c
  if ((f.P.gamma != 0) || (f.P.temp != 0)) {
    f.computeDPDForces(dt);
    DPDForce =
        rowwiseDotProduct(f.F.mask(EigenMap<double, 3>(f.F.dampingForce) +
                                   EigenMap<double, 3>(f.F.stochasticForce)),
                          vertexAngleNormal_e);
  }

  // if (!f.mesh->hasBoundary()) {
  //   removeTranslation(physicalForceVec);
  //   removeRotation(EigenMap<double, 3>(f.vpg->inputVertexPositions),
  //                  physicalForceVec);
  //   // removeTranslation(DPDPressure);
  //   // removeRotation(EigenMap<double, 3>(f.vpg->inputVertexPositions),
  //   // DPDPressure);
  // }
}

void Integrator::pressureConstraintThreshold(bool &EXIT,
                                             const bool isAugmentedLagrangian,
                                             const double dArea,
                                             const double ctol,
                                             double increment) {
  if (f.mechErrorNorm < tol && f.chemErrorNorm < tol) {
    if (isAugmentedLagrangian) { // augmented Lagrangian method
      if (dArea < ctol) {        // exit if fulfilled all constraints
        std::cout << "\nError norm smaller than tolerance." << std::endl;
        EXIT = true;
      } else { // iterate if not
        std::cout << "\n[lambdaSG] = [" << f.P.lambdaSG << ", "
                  << "]";
        f.P.lambdaSG +=
            f.P.Ksg * (f.surfaceArea - f.refSurfaceArea) / f.refSurfaceArea;
        std::cout << " -> [" << f.P.lambdaSG << "]" << std::endl;
      }
    } else {              // incremental harmonic penalty method
      if (dArea < ctol) { // exit if fulfilled all constraints
        std::cout << "\nError norm smaller than tolerance." << std::endl;
        EXIT = true;
      } else { // iterate if not
        std::cout << "\n[Ksg] = [" << f.P.Ksg << "]";
        f.P.Ksg *= increment;
        std::cout << " -> [" << f.P.Ksg << "]" << std::endl;
      }
    }
  }
}

void Integrator::reducedVolumeThreshold(bool &EXIT,
                                        const bool isAugmentedLagrangian,
                                        const double dArea,
                                        const double dVolume, const double ctol,
                                        double increment) {
  if (f.mechErrorNorm < tol && f.chemErrorNorm < tol) {
    if (isAugmentedLagrangian) {            // augmented Lagrangian method
      if (dArea < ctol && dVolume < ctol) { // exit if fulfilled all constraints
        std::cout << "\nError norm smaller than tolerance." << std::endl;
        EXIT = true;
      } else { // iterate if not
        std::cout << "\n[lambdaSG, lambdaV] = [" << f.P.lambdaSG << ", "
                  << f.P.lambdaV << "]";
        f.P.lambdaSG +=
            f.P.Ksg * (f.surfaceArea - f.refSurfaceArea) / f.refSurfaceArea;
        f.P.lambdaV +=
            f.P.Kv * (f.volume - f.refVolume * f.P.Vt) / (f.refVolume * f.P.Vt);
        std::cout << " -> [" << f.P.lambdaSG << ", " << f.P.lambdaV << "]"
                  << std::endl;
      }
    } else { // incremental harmonic penalty method
      if (dArea < ctol && dVolume < ctol) { // exit if fulfilled all constraints
        std::cout << "\nError norm smaller than tolerance." << std::endl;
        EXIT = true;
      }

      // iterate if not
      if (dArea > ctol) {
        std::cout << "\n[Ksg] = [" << f.P.Ksg << "]";
        f.P.Ksg *= 1.3;
        std::cout << " -> [" << f.P.Ksg << "]" << std::endl;
      }
      if (dVolume > ctol) {
        std::cout << "\n[Kv] = [" << f.P.Kv << "]";
        f.P.Kv *= 1.3;
        std::cout << " -> [" << f.P.Kv << "]" << std::endl;
      }
    }
  }
}

void Integrator::createNetcdfFile() {
  // initialize netcdf traj file
#ifdef MEM3DG_WITH_NETCDF
  if (verbosity > 0) {
    fd.createNewFile(outputDir + "/" + trajFileName, *f.mesh, *f.refVpg,
                     TrajFile::NcFile::replace);
    fd.writeMask(f.F.toMatrix(f.F.forceMask).rowwise().sum());
    if (!f.mesh->hasBoundary()) {
      fd.writeRefVolume(f.refVolume);
      fd.writeRefSurfArea(f.refSurfaceArea);
    }
  }
#endif
}

void Integrator::saveData() {
  // save variable to richData and save ply file
  if ((verbosity > 3 && !f.O.isSplitEdge && !f.O.isCollapseEdge) ||
      (verbosity > 0 && (f.O.isSplitEdge || f.O.isCollapseEdge))) {
    char buffer[50];
    sprintf(buffer, "/frame%d.ply", (int)frame);
    f.saveRichData(outputDir + "/" + std::string(buffer));
  }

#ifdef MEM3DG_WITH_NETCDF
  // save variable to netcdf traj file
  if (verbosity > 0) {
    saveNetcdfData();
  }
#endif

  // print in-progress information in the console
  if (verbosity > 1) {
    std::cout << "\n"
              << "t: " << f.time << ", "
              << "n: " << frame << ", "
              << "isSmooth: " << f.isSmooth << "\n"
              << "dA/Area: " << dArea << "/" << f.surfaceArea << ", "
              << "dVP/Volume: " << dVP << "/" << f.volume << ", "
              << "h: "
              << f.F.toMatrix(f.vpg->inputVertexPositions).col(2).maxCoeff()
              << "\n"
              << "E_total: " << f.E.totalE << "\n"
              << "E_pot: " << f.E.potE << "\n"
              << "|e|Mech: " << f.mechErrorNorm << "\n"
              << "|e|Chem: " << f.chemErrorNorm << "\n"
              << "H: ["
              << (f.vpg->vertexMeanCurvatures.raw().array() /
                  f.vpg->vertexDualAreas.raw().array())
                     .minCoeff()
              << ","
              << (f.vpg->vertexMeanCurvatures.raw().array() /
                  f.vpg->vertexDualAreas.raw().array())
                     .maxCoeff()
              << "]"
              << "\n"
              << "K: ["
              << (f.vpg->vertexGaussianCurvatures.raw().array() /
                  f.vpg->vertexDualAreas.raw().array())
                     .minCoeff()
              << ","
              << (f.vpg->vertexGaussianCurvatures.raw().array() /
                  f.vpg->vertexDualAreas.raw().array())
                     .maxCoeff()
              << "]" << std::endl;
    // << "COM: "
    // << gc::EigenMap<double,
    // 3>(f.vpg->inputVertexPositions).colwise().sum() /
    //         f.vpg->inputVertexPositions.raw().rows()
    // << "\n"
  }
  // break loop if EXIT flag is on
  if (EXIT) {
    if (verbosity > 0) {
      std::cout << "Simulation " << (SUCCESS ? "finished" : "failed")
                << ", and data saved to " + outputDir << std::endl;
      if (verbosity > 2) {
        f.saveRichData(outputDir + "/out.ply");
      }
    }
  }

  frame++;
}

void Integrator::markFileName(std::string marker_str) {
  std::string dirPath = outputDir;

  const char *marker = marker_str.c_str();

  char *file = new char[trajFileName.size() + 1];
  std::copy(trajFileName.begin(), trajFileName.end(), file);
  file[trajFileName.size()] = '\0';

  char fileMarked[50]{"/"}, oldNC[150]{"/"}, newNC[150]{"/"};

  // sprintf(fileMarked, "/traj_H_%d_VP_%d_failed.nc", int(H * 100),
  //         int(VP * 100));

  // split the extension and file name
  const char *ext = strchr(file, '.');

  // name fileMarked to be the file name
  strncpy(fileMarked, file, ext - file);

  // name fileMarked to be file name + the marker + extension
  strcat(fileMarked, marker);
  strcat(fileMarked, ext);
  fileMarked[ext - file + sizeof(marker) + sizeof(ext)] = '\0';

  // append the directory path and copy to oldNC and newNC
  strcpy(oldNC, dirPath.c_str());
  strcpy(newNC, dirPath.c_str());
  strcat(oldNC, file);
  strcat(newNC, fileMarked);

  // rename file
  rename(oldNC, newNC);
  delete[] file;
}

#ifdef MEM3DG_WITH_NETCDF
void Integrator::saveNetcdfData() {
  std::size_t idx = fd.getNextFrameIndex();

  // scalar quantities
  // write time
  fd.writeTime(idx, f.time);
  fd.writeIsSmooth(idx, f.isSmooth);
  // write geometry
  fd.writeVolume(idx, f.volume);
  fd.writeSurfArea(idx, f.mesh->hasBoundary() ? f.surfaceArea - f.refSurfaceArea
                                              : f.surfaceArea);
  fd.writeHeight(idx,
                 f.F.toMatrix(f.vpg->inputVertexPositions).col(2).maxCoeff());
  // write energies
  fd.writeBendEnergy(idx, f.E.BE);
  fd.writeSurfEnergy(idx, f.E.sE);
  fd.writePressEnergy(idx, f.E.pE);
  fd.writeKineEnergy(idx, f.E.kE);
  fd.writeAdspEnergy(idx, f.E.aE);
  fd.writeLineEnergy(idx, f.E.dE);
  fd.writeTotalEnergy(idx, f.E.totalE);
  // write Norms
  fd.writeErrorNorm(idx, f.mechErrorNorm);
  fd.writeChemErrorNorm(idx, f.chemErrorNorm);
  fd.writeBendNorm(idx, f.computeNorm(f.F.bendingForce.raw()));
  fd.writeSurfNorm(idx, f.computeNorm(f.F.capillaryForce.raw()));
  fd.writePressNorm(idx, f.computeNorm(f.F.osmoticForce.raw()));
  fd.writeLineNorm(idx, f.computeNorm(f.F.lineCapillaryForce.raw()));

  // vector quantities
  if (!f.O.isSplitEdge && !f.O.isCollapseEdge) {
    // write velocity
    fd.writeVelocity(idx, EigenMap<double, 3>(f.vel));
    // write protein density distribution
    fd.writeProteinDensity(idx, f.proteinDensity.raw());

    // write geometry
    fd.writeCoords(idx, EigenMap<double, 3>(f.vpg->inputVertexPositions));
    fd.writeTopoFrame(idx, getFaceVertexMatrix(*f.mesh));
    fd.writeMeanCurvature(idx, f.vpg->vertexMeanCurvatures.raw().array() /
                                   f.vpg->vertexDualAreas.raw().array());
    fd.writeGaussCurvature(idx, f.vpg->vertexGaussianCurvatures.raw().array() /
                                    f.vpg->vertexDualAreas.raw().array());
    fd.writeSponCurvature(idx, f.H0.raw());
    // fd.writeAngles(idx, f.vpg.cornerAngles.raw());
    // fd.writeH_H0_diff(idx,
    //                   ((f.H - f.H0).array() * (f.H -
    //                   f.H0).array()).matrix());

    // write pressures
    fd.writeBendingForce(idx, f.F.bendingForce.raw());
    fd.writeCapillaryForce(idx, f.F.capillaryForce.raw());
    fd.writeLineForce(idx, f.F.lineCapillaryForce.raw());
    fd.writeOsmoticForce(idx, f.F.osmoticForce.raw());
    fd.writeExternalForce(idx, f.F.externalForce.raw());
    fd.writePhysicalForce(idx, f.F.mechanicalForce.raw());
    fd.writeChemicalPotential(idx, f.F.chemicalPotential.raw());
  }
}
#endif

void Integrator::getParameterLog(std::string inputMesh) {
  ofstream myfile(outputDir + "/parameter.txt");
  if (myfile.is_open()) {
    myfile << "Mem3DG Version: " << MEM3DG_VERSION << "\n";
    myfile << "Input Mesh:     " << inputMesh << "\n";
    myfile << "Physical parameters used: \n";
    myfile << "\n";
    myfile << "Kb:     " << f.P.Kb << "\n"
           << "Kbc:   " << f.P.Kbc << "\n"
           << "H0c:     " << f.P.H0c << "\n"
           << "Kse:    " << f.P.Kse << "\n"
           << "Ksl:    " << f.P.Ksl << "\n"
           << "Kst:    " << f.P.Kst << "\n"
           << "Ksg:    " << f.P.Ksg << "\n"
           << "Kv:     " << f.P.Kv << "\n"
           << "gamma:  " << f.P.gamma << "\n"
           << "Vt:     " << f.P.Vt << "\n"
           << "kt:     " << f.P.temp << "\n"
           << "Kf:     " << f.P.Kf << "\n"
           << "conc:   " << f.P.conc << "\n"
           << "height: " << f.P.height << "\n";

    myfile << "\n";
    myfile << "Integration parameters used: \n";
    myfile << "\n";
    myfile << "dt:       " << dt << "\n"
           << "T:        " << total_time << "\n"
           << "eps:		   " << tol << "\n"
           << "tSave:    " << tSave << "\n";
    myfile.close();

  } else
    cout << "Unable to open file";
}

void Integrator::getStatusLog(std::string nameOfFile, std::size_t frame,
                              double areaError, double volumeError,
                              double bendingError, double faceError,
                              std::string inputMesh) {
  ofstream myfile(nameOfFile);
  if (myfile.is_open()) {
    myfile << "Input Mesh: " << inputMesh << "\n";
    myfile << "Final parameter: \n";
    myfile << "\n";
    myfile << "Kb:     " << f.P.Kb << "\n"
           << "Kbc:   " << f.P.Kbc << "\n"
           << "H0c:     " << f.P.H0c << "\n"
           << "Kse:    " << f.P.Kse << "\n"
           << "Ksl:    " << f.P.Ksl << "\n"
           << "Kst:    " << f.P.Kst << "\n"
           << "Ksg:    " << f.P.Ksg << "\n"
           << "Kv:     " << f.P.Kv << "\n"
           << "gamma:  " << f.P.gamma << "\n"
           << "Vt:     " << f.P.Vt << "\n"
           << "kt:     " << f.P.temp << "\n"
           << "Kf:   " << f.P.Kf << "\n"
           << "conc:   " << f.P.conc << "\n";

    myfile << "\n";
    myfile << "Integration: \n";
    myfile << "\n";
    myfile << "dt:    " << dt << "\n"
           << "T:     " << f.time << "\n"
           << "Frame: " << frame << "\n";

    myfile << "\n";
    myfile << "States: \n";
    myfile << "\n";
    myfile << "Bending Energy:   " << f.E.BE << "\n"
           << "Surface Energy:   " << f.E.sE << "\n"
           << "Pressure Work:    " << f.E.pE << "\n"
           << "Kinetic Work:    " << f.E.kE << "\n"
           << "Adsorption Energy:  " << f.E.aE << "\n"
           << "Line tension Energy:  " << f.E.dE << "\n"
           << "Total Energy:     " << f.E.totalE << "\n"
           << "Mech error norm:    " << f.mechErrorNorm << "\n"
           << "Chem error norm:    " << f.chemErrorNorm << "\n"
           << "Volume:           " << f.volume << " = "
           << f.volume / f.refVolume << " reduced volume"
           << "\n"
           << "Surface area:     " << f.surfaceArea << " = "
           << f.surfaceArea / f.refSurfaceArea << " target surface area"
           << "\n"
           << "COM (x, y, z):		 "
           << gc::EigenMap<double, 3>(f.vpg->inputVertexPositions)
                      .colwise()
                      .sum() /
                  f.vpg->inputVertexPositions.raw().rows()
           << "\n";

    myfile << "\n";
    myfile << "Errors: \n";
    myfile << "\n";
    myfile << "Bending error:       " << bendingError * 100 << "%"
           << "\n"
           << "Volume error:        " << volumeError * 100 << "%"
           << "\n"
           << "Surface area error:  " << areaError * 100 << "%"
           << "\n"
           << "Face area error:     " << faceError * 100 << "%"
           << "\n";

    myfile << "\n";
    myfile << "Options: \n";
    myfile << "\n";
    myfile << "Is considering protein: " << f.O.isProteinVariation << "\n"
           << "Is vertex shift: " << f.O.isVertexShift << "\n";

    myfile.close();
  } else
    cout << "Unable to open file";
}

} // namespace mem3dg<|MERGE_RESOLUTION|>--- conflicted
+++ resolved
@@ -409,15 +409,6 @@
 
   f.computePhysicalForces();
 
-<<<<<<< HEAD
-  physicalForceVec.array() =
-      f.F.mask(rowwiseScalarProduct(f.F.externalForce.raw(), vertexAngleNormal_e) +
-               f.F.toMatrix(f.F.vectorForces));
-
-  physicalForce = f.F.ontoNormal(physicalForceVec);
-
-=======
->>>>>>> 0956287c
   if ((f.P.gamma != 0) || (f.P.temp != 0)) {
     f.computeDPDForces(dt);
     DPDForce =
