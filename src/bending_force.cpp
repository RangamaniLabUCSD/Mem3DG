
#include <cassert>
#include <cmath>
#include <iostream>

#include <geometrycentral/numerical/linear_solvers.h>
#include <geometrycentral/surface/halfedge_mesh.h>
#include <geometrycentral/surface/intrinsic_geometry_interface.h>
#include <geometrycentral/surface/vertex_position_geometry.h>
#include <geometrycentral/utilities/vector3.h>

#include <Eigen/Core>

#include "ddgsolver/force.h"

namespace ddgsolver {

namespace gc = ::geometrycentral;
namespace gcs = ::geometrycentral::surface;

void Force::getBendingForces(double Kb, double H0) {
  // Gaussian curvature
  auto KG = vpg.vertexGaussianCurvatures.toMappedVector();
  // std::cout << "Gaussian" << KG << std::endl;

  size_t n_vertices = (mesh.nVertices());
  // will change this when change the mapping in util.h

  /*auto positions = mapVecToEigen<double, 3>(vpg.inputVertexPositions);
  positions.resize(3, n_vertices);*/

  gc::Vector3 *d = vpg.inputVertexPositions.rawdata().data();
  Eigen::Map<Eigen::Matrix<double, 3, Eigen::Dynamic>> positions(
      reinterpret_cast<double *>(d), 3, n_vertices);

  d = bendingForces.rawdata().data();
  Eigen::Map<Eigen::Matrix<double, 3, Eigen::Dynamic>> bendingForces_e_temp(
      reinterpret_cast<double *>(d), 3, n_vertices);
  auto& bendingForces_e = bendingForces_e_temp.transpose();

  // std::cout << "evecdouble" << evecdouble.cols() << std::endl;
  Eigen::Matrix<double, Eigen::Dynamic, 3> Hn =
      M_inv * L * positions.transpose() / 2;
  Eigen::Matrix<double, Eigen::Dynamic, 1> H;
  Eigen::Matrix<double, Eigen::Dynamic, 3> n;
  H.resize(n_vertices, 1);
  n.resize(n_vertices, 3);

  for (int row = 0; row < n_vertices; ++row) {
    H(row) = Hn.row(row).norm();
    // std::cout << "curvature" << H(row) << std::endl;
    n.row(row) = Hn.row(row) / H(row);
  }

  Eigen::Matrix<double, Eigen::Dynamic, 1> lap_H = M_inv * L * H;
  auto f_mag =
      M * (-2 * Kb *
           (2 * (H.array() - Eigen::ArrayXd::Constant(n_vertices, 1, H0)) *
                (square(H.array()) + H0 * H.array() - (M_inv * KG).array()) +
            lap_H.array())
               .matrix());
  // std::cout << "force Magnitude" << f_mag << std::endl;

  for (size_t row = 0; row < mesh.nVertices(); ++row) {
    bendingForces_e.row(row) = f_mag(row) * n.row(row);
  }
<<<<<<< HEAD
  //std::cout << "bending here" << bendingForces_e << std::endl;
}
=======
}
} // end namespace ddgsolver
>>>>>>> f6e63bcc
<|MERGE_RESOLUTION|>--- conflicted
+++ resolved
@@ -64,10 +64,6 @@
   for (size_t row = 0; row < mesh.nVertices(); ++row) {
     bendingForces_e.row(row) = f_mag(row) * n.row(row);
   }
-<<<<<<< HEAD
   //std::cout << "bending here" << bendingForces_e << std::endl;
 }
-=======
-}
-} // end namespace ddgsolver
->>>>>>> f6e63bcc
+} // end namespace ddgsolver