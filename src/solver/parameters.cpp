// Membrane Dynamics in 3D using Discrete Differential Geometry (Mem3DG)
//
// This Source Code Form is subject to the terms of the Mozilla Public
// License, v. 2.0. If a copy of the MPL was not distributed with this
// file, You can obtain one at http://mozilla.org/MPL/2.0/.
//
// Copyright (c) 2020:
//     Laboratory for Computational Cellular Mechanobiology
//     Cuncheng Zhu (cuzhu@eng.ucsd.edu)
//     Christopher T. Lee (ctlee@ucsd.edu)
//     Ravi Ramamoorthi (ravir@cs.ucsd.edu)
//     Padmini Rangamani (prangamani@eng.ucsd.edu)
//
#include "mem3dg/solver/parameters.h"
#include "mem3dg/macros.h"
#include <cstddef>

namespace gc = ::geometrycentral;
namespace gcs = ::geometrycentral::surface;

namespace mem3dg {
namespace solver {

void Parameters::Tension::checkParameters() {
  if (isConstantSurfaceTension) {
    if (A_res != 0) {
      mem3dg_runtime_error(
          "A_res has to be set to 0 to "
          "enable constant surface! Note Ksg is the surface tension directly!");
    }
  }
  if (!(At > 0)) {
    if (Ksg > 0 && !isConstantSurfaceTension) {
      if (At == -1) {
        mem3dg_runtime_error("Target area At has to be specified!");
      } else {
        mem3dg_runtime_error("Target area At has to be greater than zero!");
      }
    }
  }
};

void Parameters::Osmotic::checkParameters() {
  if (isPreferredVolume && !isConstantOsmoticPressure) {
    if (cam != -1) {
      mem3dg_runtime_error("ambient concentration cam has to be -1 for "
                           "preferred volume parametrized simulation!");
    }
  } else if (!isPreferredVolume && !isConstantOsmoticPressure) {
    if (n == 0) {
      mem3dg_runtime_error("enclosed solute quantity n can not be 0 for "
                           "ambient pressure parametrized simulation!")
    }
    if (Vt != -1 && !isConstantOsmoticPressure) {
      mem3dg_runtime_error("preferred volume Vt has to be -1 for "
                           "ambient pressure parametrized simulation!");
    }
    if (Kv != 0 && !isConstantOsmoticPressure) {
      mem3dg_runtime_error(
          "Kv has to be 0 for ambient pressure parametrized simulation!");
    }

  } else if (!isPreferredVolume && isConstantOsmoticPressure) {
    if (Vt != -1 || V_res != 0 || cam != -1) {
      mem3dg_runtime_error(
          "Vt and cam have to be set to -1 and V_res to be 0 to "
          "enable constant omostic pressure! Note Kv is the "
          "pressure directly!");
    }
  } else {
    mem3dg_runtime_error("preferred volume and constant osmotic pressure "
                         "cannot be simultaneously turned on!");
  }
}

void Parameters::Point::checkParameters() {
  if (pt.rows() > 3) {
    mem3dg_runtime_error(
        "Length of p.pt cannnot exceed 3! Instruction: (Length=1) => (vertex "
        "index); (Length=2) => ([x,y] coordinate); (Length=3) => ([x,y,z] "
        "coordinate)");
  }
  // if (pt.rows() == 2) {
  //   std::cout << "\nWARNING: specifying x-y coordinate on closed surface may
  //   "
  //                "lead to ambiguity! Please check by visualizing it first!\n"
  //             << std::endl;
  // }
  if (isFloatVertex) {
    if (pt.rows() == 1) {
      mem3dg_runtime_error(
          "To have Floating vertex, one must specify vertex by coordinate!");
    }
    // if (P.pt.rows() == 3) {
    //   std::cout << "\nWARNING: float vertex using 3D position may lead to
    //   jump "
    //                "in geodesic sense!\n"
    //             << std::endl;
    // }
  }
}

void Parameters::Protein::checkParameters(size_t nVertex) {
  if (geodesicProteinDensityDistribution.rows() == 4 &&
      (geodesicProteinDensityDistribution[2] >= 0 &&
       geodesicProteinDensityDistribution[2] <= 1) &&
      (geodesicProteinDensityDistribution[3] >= 0 &&
       geodesicProteinDensityDistribution[3] <= 1) &&
      (geodesicProteinDensityDistribution[0] > 0 &&
       geodesicProteinDensityDistribution[1] > 0)) {
    if (profile != "gaussian" && profile != "tanh")
      mem3dg_runtime_error(
          "Please choose the profile type, 'gaussian' or 'tanh'!");
    if (geodesicProteinDensityDistribution[2] ==
        geodesicProteinDensityDistribution[3])
      mem3dg_runtime_error(
          "Please input constant protein distribution in System()!");
    ifPrescribe = true;
  } else if (geodesicProteinDensityDistribution.rows() == 1 &&
             geodesicProteinDensityDistribution[0] == -1) {
    ifPrescribe = false;
    if (profile != "none")
<<<<<<< HEAD
      mem3dg_runtime_error(
          "Please disable the profile type as 'none'!");
=======
      mem3dg_runtime_error("Please disable the profile type as 'none'!");
>>>>>>> 4fa50d90
  } else {
    mem3dg_runtime_error("Length = 4, geodesic disk, [r1>0, r2>0, "
                         "0<phi_in<1, 0<phi_out<1], to disable, put [-1]");
    ifPrescribe = false;
  }
}

void Parameters::External::checkParameters() {
  isActivated = (form != NULL);
}

void Parameters::Boundary::checkParameters() {
  if (shapeBoundaryCondition != "roller" && shapeBoundaryCondition != "pin" &&
      shapeBoundaryCondition != "fixed" && shapeBoundaryCondition != "none") {
    mem3dg_runtime_error("Invalid option for shapeBoundaryCondition!");
  }
  if (proteinBoundaryCondition != "pin" && proteinBoundaryCondition != "none") {
    mem3dg_runtime_error("Invalid option for proteinBoundaryCondition!");
  }
}

void Parameters::Variation::checkParameters() {
  if (geodesicMask <= 0 && geodesicMask != -1) {
    mem3dg_runtime_error("Radius > 0 or radius = -1 to disable!");
  }
}

void Parameters::checkParameters(bool hasBoundary, size_t nVertex) {
  tension.checkParameters();
  osmotic.checkParameters();
  variation.checkParameters();
  point.checkParameters();
<<<<<<< HEAD
=======
  external.checkParameters();
>>>>>>> 4fa50d90
  protein.checkParameters(nVertex);

  // variation
  if (!variation.isShapeVariation) {
    if (tension.Ksg != 0) {
      mem3dg_runtime_error("Stretching modulus Ksg has to be zero for non "
                           "shape variation simulation!");
    }
    if (osmotic.Kv != 0) {
      mem3dg_runtime_error("Pressure-volume modulus Kv has to be zero for non "
                           "shape variation simulation!");
    }
    if (boundary.shapeBoundaryCondition != "none") {
      mem3dg_runtime_error("Shape boundary condition has to be none for non "
                           "shape variation simulation");
    }
  }

  if (variation.isProteinVariation != (proteinMobility > 0)) {
    mem3dg_runtime_error("proteinMobility value has to be consistent with the "
                         "protein variation option!");
  }

  // boundary
  if (hasBoundary) {
    if (boundary.shapeBoundaryCondition == "none" &&
        variation.isShapeVariation) {
      mem3dg_runtime_message(
          "Shape boundary condition type (roller, pin or fixed) "
          "has not been specified for open boundary mesh! May result in "
          "unexpected behavior(e.g. osmotic force). ");
    }
    if (boundary.proteinBoundaryCondition != "pin" &&
        variation.isProteinVariation) {
      mem3dg_runtime_message("Protein boundary condition type (pin) "
                             "has not been specified for open boundary mesh!");
    }
  } else {
    if (tension.A_res != 0 || osmotic.V_res != 0) {
      mem3dg_runtime_error(
          "Closed mesh can not have area and volume reservior!");
    }
    if (boundary.shapeBoundaryCondition != "none") {
      mem3dg_runtime_error(
          "Shape boundary condition type should be disable (= \"none\") "
          "for closed boundary mesh!");
    }
    if (boundary.proteinBoundaryCondition != "none") {
      mem3dg_runtime_error(
          "Protein boundary condition type should be disable (= \"none\") "
          "for closed boundary mesh!");
    }
  }
}

} // namespace solver
} // namespace mem3dg<|MERGE_RESOLUTION|>--- conflicted
+++ resolved
@@ -120,12 +120,7 @@
              geodesicProteinDensityDistribution[0] == -1) {
     ifPrescribe = false;
     if (profile != "none")
-<<<<<<< HEAD
-      mem3dg_runtime_error(
-          "Please disable the profile type as 'none'!");
-=======
       mem3dg_runtime_error("Please disable the profile type as 'none'!");
->>>>>>> 4fa50d90
   } else {
     mem3dg_runtime_error("Length = 4, geodesic disk, [r1>0, r2>0, "
                          "0<phi_in<1, 0<phi_out<1], to disable, put [-1]");
@@ -158,10 +153,7 @@
   osmotic.checkParameters();
   variation.checkParameters();
   point.checkParameters();
-<<<<<<< HEAD
-=======
   external.checkParameters();
->>>>>>> 4fa50d90
   protein.checkParameters(nVertex);
 
   // variation
