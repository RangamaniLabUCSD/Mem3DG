--- conflicted
+++ resolved
@@ -564,185 +564,5 @@
   return finite;
 }
 
-<<<<<<< HEAD
-=======
-double System::inferTargetSurfaceArea() {
-  double targetArea;
-  if (isOpenMesh) {
-    targetArea = parameters.tension.A_res;
-    for (gcs::BoundaryLoop bl : mesh->boundaryLoops()) {
-      targetArea += computePolygonArea(bl, vpg->inputVertexPositions);
-    }
-  } else {
-    targetArea = vpg->faceAreas.raw().sum();
-  }
-  return targetArea;
-}
-
-void System::findVertexCenter(double range) {
-  if (parameters.point.pt.rows() == 1) {
-    // Assign surface point as the indexed vertex
-    center =
-        gc::SurfacePoint(mesh->vertex((std::size_t)parameters.point.pt[0]));
-
-  } else if (parameters.point.pt.rows() == 2 ||
-             parameters.point.pt.rows() == 3) {
-    // Find the closest vertex to the point in the x-y plane or in the space
-    center = gc::SurfacePoint(closestVertexToPt(
-        *mesh, *vpg, parameters.point.pt, geodesicDistance, range));
-  } else {
-    mem3dg_runtime_error("parameters.point.pt type not supported!");
-  }
-
-  centerTracker.fill(false);
-  centerTracker[center.vertex] = true;
-  // Check for only one true...
-  auto lv = centerTracker.raw().reshaped();
-  int num = std::count(lv.begin(), lv.end(), true);
-  if (num == 0) {
-    mem3dg_runtime_error("Surface point is not updated!");
-  } else if (num > 1) {
-    mem3dg_runtime_error("there is no "
-                         "unique/existing center!");
-  }
-}
-
-void System::findFloatCenter(double range) {
-  if (parameters.point.pt.rows() == 1) {
-    throw std::logic_error(
-        "To have Floating vertex, one must specify vertex by coordinate!");
-  } else if (parameters.point.pt.rows() == 2) {
-    // Find the cloest vertex to the point in the x-y plane
-    gcs::Vertex closestVertex = closestVertexToPt(
-        *mesh, *vpg, parameters.point.pt, geodesicDistance, range);
-    double shortestDistance = 1e18;
-    // loop over every faces around the vertex
-    for (gcs::Halfedge he : closestVertex.outgoingHalfedges()) {
-      if (he.isInterior()) {
-        // specify vertex coordinates and the target coordinate on the face
-        gc::Vector2 v1{vpg->inputVertexPositions[he.vertex()].x,
-                       vpg->inputVertexPositions[he.vertex()].y};
-        gc::Vector2 v2{vpg->inputVertexPositions[he.next().vertex()].x,
-                       vpg->inputVertexPositions[he.next().vertex()].y};
-        gc::Vector2 v3{vpg->inputVertexPositions[he.next().next().vertex()].x,
-                       vpg->inputVertexPositions[he.next().next().vertex()].y};
-        gc::Vector2 v{parameters.point.pt[0], parameters.point.pt[1]};
-        // find the inverse barycentric mapping based on the cartesian
-        // vertex coordinates
-        gc::Vector3 baryCoords_ = cartesianToBarycentric(v1, v2, v3, v);
-
-        if (baryCoords_.x > 0 && baryCoords_.y > 0 &&
-            baryCoords_.z > 0) { // A. set the surface point when the point
-                                 // lays within the triangle
-          center = gcs::SurfacePoint(
-              he.face(), correspondBarycentricCoordinates(baryCoords_, he));
-          break;
-        } else { // B. avoid the floating point comparision, find the best
-                 // by looping over the whole fan
-          baryCoords_ = gc::componentwiseMax(baryCoords_, gc::Vector3{0, 0, 0});
-          baryCoords_ /= gc::sum(baryCoords_);
-          gcs::SurfacePoint someSurfacePoint(
-              he.face(), correspondBarycentricCoordinates(baryCoords_, he));
-          double distance =
-              (gc::Vector2{parameters.point.pt[0], parameters.point.pt[1]} -
-               gc::Vector2{
-                   someSurfacePoint.interpolate(vpg->inputVertexPositions).x,
-                   someSurfacePoint.interpolate(vpg->inputVertexPositions).y})
-                  .norm();
-          if (distance < shortestDistance) {
-            center = someSurfacePoint;
-            shortestDistance = distance;
-          }
-        }
-      }
-    }
-  } else if (parameters.point.pt.rows() == 3) {
-    // initialize embedded point and the closest vertex
-    gc::Vector3 embeddedPoint{parameters.point.pt[0], parameters.point.pt[1],
-                              parameters.point.pt[2]};
-    gcs::Vertex closestVertex = closestVertexToPt(
-        *mesh, *vpg, parameters.point.pt, geodesicDistance, range);
-    gc::Vector3 vertexToPoint =
-        embeddedPoint - vpg->inputVertexPositions[closestVertex];
-    // initialize the surface point as the closest vertex
-    // center = gc::SurfacePoint(closestVertex);
-    // double shortestDistance = vertexToPoint.norm();
-    double shortestDistance = 1e18;
-    // loop over every faces around the vertex
-    for (gcs::Halfedge he : closestVertex.outgoingHalfedges()) {
-      if (he.isInterior()) {
-        // project the embedded point onto the face
-        auto faceNormal = vpg->faceNormal(he.face());
-        gc::Vector3 projectedEmbeddedPoint =
-            embeddedPoint - gc::dot(vertexToPoint, faceNormal) * faceNormal;
-        // determine the choice of coordinates used for inverse
-        // barycentric mapping based on orientation of the face
-        gc::Vector2 v1, v2, v3, v;
-        if (abs(faceNormal.z) > std::sqrt(3) / 3) {
-          v1 = gc::Vector2{vpg->inputVertexPositions[he.vertex()].x,
-                           vpg->inputVertexPositions[he.vertex()].y};
-          v2 = gc::Vector2{vpg->inputVertexPositions[he.next().vertex()].x,
-                           vpg->inputVertexPositions[he.next().vertex()].y};
-          v3 = gc::Vector2{
-              vpg->inputVertexPositions[he.next().next().vertex()].x,
-              vpg->inputVertexPositions[he.next().next().vertex()].y};
-          v = gc::Vector2{projectedEmbeddedPoint.x, projectedEmbeddedPoint.y};
-        } else if (abs(faceNormal.x) > std::sqrt(3) / 3) {
-          v1 = gc::Vector2{vpg->inputVertexPositions[he.vertex()].y,
-                           vpg->inputVertexPositions[he.vertex()].z};
-          v2 = gc::Vector2{vpg->inputVertexPositions[he.next().vertex()].y,
-                           vpg->inputVertexPositions[he.next().vertex()].z};
-          v3 = gc::Vector2{
-              vpg->inputVertexPositions[he.next().next().vertex()].y,
-              vpg->inputVertexPositions[he.next().next().vertex()].z};
-          v = gc::Vector2{projectedEmbeddedPoint.y, projectedEmbeddedPoint.z};
-        } else {
-          v1 = gc::Vector2{vpg->inputVertexPositions[he.vertex()].z,
-                           vpg->inputVertexPositions[he.vertex()].x};
-          v2 = gc::Vector2{vpg->inputVertexPositions[he.next().vertex()].z,
-                           vpg->inputVertexPositions[he.next().vertex()].x};
-          v3 = gc::Vector2{
-              vpg->inputVertexPositions[he.next().next().vertex()].z,
-              vpg->inputVertexPositions[he.next().next().vertex()].x};
-          v = gc::Vector2{projectedEmbeddedPoint.z, projectedEmbeddedPoint.x};
-        }
-        // find the inverse barycentric mapping based on the cartesian
-        // vertex coordinates
-        gc::Vector3 baryCoords_ = cartesianToBarycentric(v1, v2, v3, v);
-        // since might not find the perfect reflecting face, best we could
-        // do within each triangle
-        baryCoords_ = gc::componentwiseMax(baryCoords_, gc::Vector3{0, 0, 0});
-        baryCoords_ /= gc::sum(baryCoords_);
-        gcs::SurfacePoint someSurfacePoint(
-            he.face(), correspondBarycentricCoordinates(baryCoords_, he));
-        // compute optimum distance and set surface point
-        double distance = (embeddedPoint - someSurfacePoint.interpolate(
-                                               vpg->inputVertexPositions))
-                              .norm();
-        if (distance < shortestDistance) {
-          center = someSurfacePoint;
-          shortestDistance = distance;
-        }
-      }
-    }
-  }
-
-  // mark three vertex on the face
-  centerTracker.fill(false);
-  centerTracker[center.face.halfedge().vertex()] = true;
-  centerTracker[center.face.halfedge().next().vertex()] = true;
-  centerTracker[center.face.halfedge().next().next().vertex()] = true;
-  
-  auto lv = centerTracker.raw().reshaped();
-  int num = std::count(lv.begin(), lv.end(), true);
-  if (num == 0) {
-    mem3dg_runtime_error("Surface point is not updated!");
-  } else if (num > 3) {
-    mem3dg_runtime_error("there is no "
-                         "unique/existing center!");
-  }
-}
-
->>>>>>> c39852a3
 } // namespace solver
 } // namespace mem3dg