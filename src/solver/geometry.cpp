/*
 * Membrane Dynamics in 3D using Discrete Differential Geometry (Mem3DG).
 *
 * Copyright 2020- The Mem3DG Authors
 * and the project initiators Cuncheng Zhu, Christopher T. Lee, and
 * Padmini Rangamani.
 *
 * This Source Code Form is subject to the terms of the Mozilla Public
 * License, v. 2.0. If a copy of the MPL was not distributed with this
 * file, You can obtain one at http://mozilla.org/MPL/2.0/.
 *
 * Please help us support Mem3DG development by citing the research
 * papers on the package. Check out https://github.com/RangamaniLabUCSD/Mem3DG/
 * for more information.
 */

#include "mem3dg/solver/geometry.h"
#include "mem3dg/macros.h"
#include <geometrycentral/surface/surface_mesh.h>
//#include <geometrycentral/surface/surface_centers.h> 
//#include <geometrycentral/surface/intrinsic_geometry_interface.h> 

#ifdef MEM3DG_WITH_NETCDF
#include <netcdf>
#endif

namespace gc = ::geometrycentral;
namespace gcs = ::geometrycentral::surface;

namespace mem3dg {
namespace solver {

void Geometry::saveGeometry(std::string PathToSave) {
  gcs::writeSurfaceMesh(*mesh, *vpg, PathToSave);
}

#ifdef MEM3DG_WITH_NETCDF
namespace nc = ::netCDF;

/**
 * @brief
 *
 * @param trajFile
 * @param startingFrame
 * @return std::tuple<std::unique_ptr<gcs::ManifoldSurfaceMesh>,
 * std::unique_ptr<gcs::VertexPositionGeometry>,
 * Eigen::Matrix<bool, Eigen::Dynamic, 1>>
 */
std::tuple<std::unique_ptr<gcs::ManifoldSurfaceMesh>,
           std::unique_ptr<gcs::VertexPositionGeometry>,
           Eigen::Matrix<bool, Eigen::Dynamic, 1>>
Geometry::readTrajFile(std::string trajFile, int startingFrame) {
  // Declare pointers to mesh / geometry objects
  std::unique_ptr<gcs::ManifoldSurfaceMesh> mesh_;
  std::unique_ptr<gcs::VertexPositionGeometry> vpg_;

  MutableTrajFile fd = MutableTrajFile::openReadOnly(trajFile);
  fd.getNcFrame(startingFrame);
  std::tie(mesh_, vpg_) = gcs::makeManifoldSurfaceMeshAndGeometry(
      fd.getCoords(startingFrame), fd.getTopology(startingFrame));

  Eigen::Matrix<bool, Eigen::Dynamic, 1> notableVertex_here;
  try {
    notableVertex_here = fd.getNotableVertex(startingFrame);
  } catch (const nc::exceptions::NcException &e) {
    notableVertex_here =
        Eigen::Matrix<bool, Eigen::Dynamic, 1>::Zero(mesh_->nVertices());
    mem3dg_runtime_warning("Trajfile has no attribute `notable vertex`");
  }

  return std::make_tuple(std::move(mesh_), std::move(vpg_), notableVertex_here);
}
#endif

std::tuple<std::unique_ptr<gcs::ManifoldSurfaceMesh>,
           std::unique_ptr<gcs::VertexPositionGeometry>>
Geometry::readMeshFile(std::string inputMesh) {

  // Declare pointers to mesh / geometry objects
  std::unique_ptr<gcs::ManifoldSurfaceMesh> mesh_;
  std::unique_ptr<gcs::VertexPositionGeometry> vpg_;

  // Load input mesh and geometry
  std::tie(mesh_, vpg_) = gcs::readManifoldSurfaceMesh(inputMesh);

  return std::make_tuple(std::move(mesh_), std::move(vpg_));
}

std::tuple<std::unique_ptr<gcs::ManifoldSurfaceMesh>,
           std::unique_ptr<gcs::VertexPositionGeometry>>
Geometry::readMatrices(EigenVectorX3sr &faceVertexMatrix,
                       EigenVectorX3dr &vertexPositionMatrix) {

  // Declare pointers to mesh / geometry objects
  std::unique_ptr<gcs::ManifoldSurfaceMesh> mesh_;
  std::unique_ptr<gcs::VertexPositionGeometry> vpg_;

  // Load input mesh and geometry
  std::tie(mesh_, vpg_) = gcs::makeManifoldSurfaceMeshAndGeometry(
      vertexPositionMatrix, faceVertexMatrix);

  return std::make_tuple(std::move(mesh_), std::move(vpg_));
}

double Geometry::computeLengthCrossRatio(gcs::VertexPositionGeometry &vpg_,
                                         gcs::Halfedge &he) const {
  if (he.edge().isBoundary()) {
    return 1;
  } else {
    gcs::Edge lj = he.next().edge();
    gcs::Edge ki = he.twin().next().edge();
    gcs::Edge il = he.next().next().edge();
    gcs::Edge jk = he.twin().next().next().edge();
    return vpg_.edgeLengths[il] * vpg_.edgeLengths[jk] / vpg_.edgeLengths[ki] /
           vpg_.edgeLengths[lj];
  }
}

void Geometry::computeFaceTangentialDerivative(
    gcs::VertexData<double> &quantities, gcs::FaceData<gc::Vector3> &gradient) {
  if ((quantities.raw().array() == quantities.raw()[0]).all()) {
    gradient.fill({0, 0, 0});
  } else {
    for (gcs::Face f : mesh->faces()) {
      gc::Vector3 normal = vpg->faceNormals[f];
      gc::Vector3 gradientVec{0, 0, 0};
      for (gcs::Halfedge he : f.adjacentHalfedges()) {
        gradientVec += quantities[he.next().tipVertex()] *
                       gc::cross(normal, vecFromHalfedge(he, *vpg));
      }
      gradient[f] = gradientVec / 2 / vpg->faceAreas[f];
    }
  }
}

// exists for legacy purposes at this point...
EigenVectorX1d Geometry::computeGeodesicDistance() {
<<<<<<< HEAD
  geodesicDistance.fill(std::numeric_limits<double>::max());
  notableVertex.fill(false);
  std::vector<gcs::Vertex> boundaryPoints;
  gcs::HeatMethodDistanceSolver heatSolver(*vpg);

  for (std::size_t i = 0; i < mesh->nVertices(); ++i) {
    if (mesh->vertex(i).isBoundary()) {
      boundaryPoints.push_back(mesh->vertex(i));
    }
  }
  auto geodesicDistanceNotable = heatSolver.computeDistance(boundaryPoints);
  auto minimalIndex = std::distance(std::begin(geodesicDistanceNotable.raw()), std::max_element(std::begin(geodesicDistanceNotable.raw()), std::end(geodesicDistanceNotable.raw())));

  geodesicDistance.raw() = geodesicDistance.raw().cwiseMin(
          heatSolver.computeDistance(mesh->vertex(minimalIndex)).raw());

  notableVertex[minimalIndex] = true;
=======
  // assert(std::count(notableVertex.raw().begin(), notableVertex.raw().end(),
  //                   true) != 0);
  std::vector<gcs::Vertex> notableVertices;
  for (std::size_t i = 0; i < mesh->nVertices(); ++i) {
    if (notableVertex[i]) {
      notableVertices.emplace_back(mesh->vertex(i));
    }
  }
  geodesicDistance.raw() = computeGeodesicDistance(notableVertices);
>>>>>>> b6630ea8
  return geodesicDistance.raw();
}

EigenVectorX1d Geometry::computeGeodesicDistance(
    const std::vector<gcs::Vertex> &points) const {
  gcs::HeatMethodDistanceSolver heatSolver(*vpg);
  return heatSolver.computeDistance(points).raw();
}

EigenVectorX1d Geometry::computeGeodesicDistance(
    const std::vector<std::size_t> &points) const {
  std::vector<gcs::Vertex> output;
  std::transform(points.begin(), points.end(), std::back_inserter(output),
                 [this](int value) { return mesh->vertex(value); });

  return computeGeodesicDistance(output);
}

void Geometry::updateReferenceConfigurations() {
  // refVpg->requireEdgeLengths();
  // refVpg->requireFaceAreas();
  for (std::size_t i = 0; i < mesh->nHalfedges(); ++i) {
    gcs::Halfedge he{mesh->halfedge(i)};
    refLcrs[he] = computeLengthCrossRatio(*refVpg, he);
  }
}

void Geometry::updateConfigurations() {
  // refresh cached quantities after regularization
  vpg->refreshQuantities();
  volume = getMeshVolume(*mesh, *vpg, true);
  surfaceArea = vpg->faceAreas.raw().sum();
}

} // namespace solver
} // namespace mem3dg<|MERGE_RESOLUTION|>--- conflicted
+++ resolved
@@ -135,25 +135,6 @@
 
 // exists for legacy purposes at this point...
 EigenVectorX1d Geometry::computeGeodesicDistance() {
-<<<<<<< HEAD
-  geodesicDistance.fill(std::numeric_limits<double>::max());
-  notableVertex.fill(false);
-  std::vector<gcs::Vertex> boundaryPoints;
-  gcs::HeatMethodDistanceSolver heatSolver(*vpg);
-
-  for (std::size_t i = 0; i < mesh->nVertices(); ++i) {
-    if (mesh->vertex(i).isBoundary()) {
-      boundaryPoints.push_back(mesh->vertex(i));
-    }
-  }
-  auto geodesicDistanceNotable = heatSolver.computeDistance(boundaryPoints);
-  auto minimalIndex = std::distance(std::begin(geodesicDistanceNotable.raw()), std::max_element(std::begin(geodesicDistanceNotable.raw()), std::end(geodesicDistanceNotable.raw())));
-
-  geodesicDistance.raw() = geodesicDistance.raw().cwiseMin(
-          heatSolver.computeDistance(mesh->vertex(minimalIndex)).raw());
-
-  notableVertex[minimalIndex] = true;
-=======
   // assert(std::count(notableVertex.raw().begin(), notableVertex.raw().end(),
   //                   true) != 0);
   std::vector<gcs::Vertex> notableVertices;
@@ -163,7 +144,6 @@
     }
   }
   geodesicDistance.raw() = computeGeodesicDistance(notableVertices);
->>>>>>> b6630ea8
   return geodesicDistance.raw();
 }
 
