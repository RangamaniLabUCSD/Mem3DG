// Membrane Dynamics in 3D using Discrete Differential Geometry (Mem3DG)
//
// This Source Code Form is subject to the terms of the Mozilla Public
// License, v. 2.0. If a copy of the MPL was not distributed with this
// file, You can obtain one at http://mozilla.org/MPL/2.0/.
//
// Copyright (c) 2020:
//     Laboratory for Computational Cellular Mechanobiology
//     Cuncheng Zhu (cuzhu@eng.ucsd.edu)
//     Christopher T. Lee (ctlee@ucsd.edu)
//     Ravi Ramamoorthi (ravir@cs.ucsd.edu)
//     Padmini Rangamani (prangamani@eng.ucsd.edu)
//

#ifdef MEM3DG_WITH_NETCDF
#include "mem3dg/solver/trajfile.h"
#endif
#include "mem3dg/solver/system.h"
#include <iomanip>

namespace gc = ::geometrycentral;
namespace gcs = ::geometrycentral::surface;

namespace mem3dg {

#ifdef MEM3DG_WITH_NETCDF

void System::mapContinuationVariables(std::string trajFile, int startingFrame) {

  // Open netcdf file
  mem3dg::TrajFile fd = mem3dg::TrajFile::openReadOnly(trajFile);
  fd.getNcFrame(startingFrame);

  // Check consistent topology for continuation
  if (!(mesh->nFaces() == fd.getTopology().rows() &&
        mesh->nVertices() == fd.getCoords(startingFrame).rows())) {
    throw std::logic_error(
        "Topology for continuation parameters mapping is not consistent!");
  }

  // Map continuation variables
  time = fd.getTime(startingFrame);
  proteinDensity.raw() = fd.getProteinDensity(startingFrame);
  gc::EigenMap<double, 3>(vel) = fd.getVelocity(startingFrame);

  // Recompute cached variables
  updateVertexPositions();
}

std::tuple<std::unique_ptr<gcs::ManifoldSurfaceMesh>,
           std::unique_ptr<gcs::VertexPositionGeometry>,
           std::unique_ptr<gcs::VertexPositionGeometry>>
System::readTrajFile(std::string trajFile, int startingFrame, size_t nSub) {

  // Declare pointers to mesh / geometry objects
  std::unique_ptr<gcs::ManifoldSurfaceMesh> mesh;
  std::unique_ptr<gcs::VertexPositionGeometry> vpg;
  std::unique_ptr<gcs::ManifoldSurfaceMesh> referenceMesh;
  std::unique_ptr<gcs::VertexPositionGeometry> referenceVpg;
  std::unique_ptr<gcs::VertexPositionGeometry> refVpg;

  std::cout << "Loading input mesh from " << trajFile;
  mem3dg::TrajFile fd = mem3dg::TrajFile::openReadOnly(trajFile);
  fd.getNcFrame(startingFrame);
  std::cout << " of frame " << startingFrame << " ...";
  std::tie(mesh, vpg) = gcs::makeManifoldSurfaceMeshAndGeometry(
      fd.getCoords(startingFrame), fd.getTopology());
  std::cout << "Finished!" << std::endl;

  /// Load reference geometry ptrRefVpg onto ptrMesh object
  std::cout << "Loading reference mesh ...";
  std::tie(referenceMesh, referenceVpg) =
      gcs::makeManifoldSurfaceMeshAndGeometry(fd.getRefcoordinate(),
                                              fd.getTopology());
  std::cout << "Finished!" << std::endl;

  /// Subdivide the mesh and geometry objects
  if (nSub > 0) {
    std::cout << "Subdivide input and reference mesh " << nSub
              << " time(s) ...";
    mem3dg::loopSubdivide(mesh, vpg, nSub);
    mem3dg::loopSubdivide(referenceMesh, referenceVpg, nSub);
    std::cout << "Finished!" << std::endl;
  }

  // reinterpret referenceVpg to mesh instead of referenceMesh
  refVpg = referenceVpg->reinterpretTo(*mesh);

  return std::make_tuple(std::move(mesh), std::move(vpg), std::move(refVpg));
}
#endif

std::tuple<std::unique_ptr<gcs::ManifoldSurfaceMesh>,
           std::unique_ptr<gcs::VertexPositionGeometry>,
           std::unique_ptr<gcs::VertexPositionGeometry>>
System::readMeshes(std::string inputMesh, std::string refMesh, size_t nSub) {

  // Declare pointers to mesh / geometry objects
  std::unique_ptr<gcs::ManifoldSurfaceMesh> mesh;
  std::unique_ptr<gcs::VertexPositionGeometry> vpg;
  std::unique_ptr<gcs::ManifoldSurfaceMesh> referenceMesh;
  std::unique_ptr<gcs::VertexPositionGeometry> referenceVpg;
  std::unique_ptr<gcs::VertexPositionGeometry> refVpg;

  // Load input mesh and geometry
  std::cout << "Loading input mesh " << inputMesh << " ...";
  std::tie(mesh, vpg) = gcs::readManifoldSurfaceMesh(inputMesh);
  std::cout << "Finished!" << std::endl;

  // Load input reference mesh and geometry
  std::cout << "Loading reference mesh " << refMesh << " ...";
  std::tie(referenceMesh, referenceVpg) = gcs::readManifoldSurfaceMesh(refMesh);
  std::cout << "Finished!" << std::endl;

  // Check consistent topology
  if (!(mesh->nVertices() == referenceMesh->nVertices() &&
        mesh->nEdges() == referenceMesh->nEdges() &&
        mesh->nFaces() == referenceMesh->nFaces())) {
    throw std::logic_error(
        "Topology of input mesh and reference mesh is not consistent!");
  }

  // Subdivide the mesh and geometry objects
  if (nSub > 0) {
    std::cout << "Subdivide input and reference mesh " << nSub
              << " time(s) ...";
    // mem3dg::subdivide(mesh, vpg, nSub);
    // mem3dg::subdivide(ptrRefMesh, ptrRefVpg, nSub);
    mem3dg::loopSubdivide(mesh, vpg, nSub);
    mem3dg::loopSubdivide(referenceMesh, referenceVpg, nSub);
    std::cout << "Finished!" << std::endl;
  }

  // reinterpret referenceVpg to mesh instead of referenceMesh.
  refVpg = referenceVpg->reinterpretTo(*mesh);

  return std::make_tuple(std::move(mesh), std::move(vpg), std::move(refVpg));
}

void System::checkParameters() {
  // check validity of parameters / options
  if (mesh->hasBoundary()) {
    if (isReducedVolume || P.Vt != -1.0 || P.cam != 0.0) {
      throw std::logic_error(
          "For open boundary simulation, isReducedVolume has to be false, Vt "
          "has to be -1, and cam has to be 0 ");
    }
  }

  if (!isLocalCurvature) {
    if (P.eta != 0) {
      throw std::logic_error(
          "line tension eta has to be 0 for nonlocal curvature!");
    }
    if (P.r_H0 != std::vector<double>({-1, -1})) {
      throw std::logic_error("r_H0 has to be {-1, -1} for nonlocal curvature!");
    }
    if (P.sharpness != 0) {
      throw std::logic_error(
          "sharpness of transition has to be 0 for nonlocal curvature!");
    }
  }

  if (isReducedVolume) {
    if (P.cam != -1) {
      throw std::logic_error("ambient concentration cam has to be -1 for "
                             "reduced volume parametrized simulation!");
    }
  } else {
    if (P.Vt != -1) {
      throw std::logic_error("reduced volume Vt has to be -1 for "
                             "ambient pressure parametrized simulation!");
    }
  }

  if (!isProtein) {
    if (P.epsilon != -1 || P.Bc != -1) {
      throw std::logic_error("Binding constant Bc and binding energy "
                             "epsilon has to be both -1 for "
                             "protein binding disabled simulation!");
    }
  } else {
    if (isLocalCurvature) {
      throw std::logic_error("Local curvature should be deactivated with "
                             "protein binding activated!");
    }
  }

  if (P.Kf == 0) {
    if (P.conc != -1 || P.height != 0) {
      throw std::logic_error(
          "With no external force, its concentration should be disabled (=-1) "
          "and prescribed height should be set to 0!");
    }
  }
}

void System::pcg_test() {
  // Generate a normal distribution around that mean
  std::normal_distribution<> normal_dist(0, 2);

  // Make a copy of the RNG state to use later
  pcg32 rng_checkpoint = rng;

  // Produce histogram
  std::map<int, int> hist;
  for (int n = 0; n < 10000; ++n) {
    ++hist[std::round(normal_dist(rng))];
  }
  std::cout << "Normal distribution around " << 0 << ":\n";
  for (auto p : hist) {
    std::cout << std::fixed << std::setprecision(1) << std::setw(2) << p.first
              << ' ' << std::string(p.second / 30, '*') << '\n';
  }

  // Produce information about RNG usage
  std::cout << "Required " << (rng - rng_checkpoint) << " random numbers.\n";
}

void System::initConstants() {
  // Initialize random number generator
  pcg_extras::seed_seq_from<std::random_device> seed_source;
  rng = pcg32(seed_source);

  // Initialize RichData
  richData.addMeshConnectivity();
  richData.addGeometry(*vpg);

  // compute constant values during simulation
  // Find the closest point index to P.pt in refVpg
<<<<<<< HEAD
  closestPtIndToPt(mesh, refVpg, P.pt, theVertex);

  // Initialize the constant mask based on distance from the point specified
  mask.raw() =
      (heatMethodDistance(refVpg, theVertex).raw().array() < P.radius).matrix();
  // Mask boundary element
  if (mesh.hasBoundary()) {
    boundaryMask(mesh, mask.raw());
=======
  closestPtIndToPt(*mesh, *refVpg, P.pt, ptInd);

  // Initialize the constant mask based on distance from the point specified
  heatMethodDistance(*vpg, mesh->vertex(ptInd));
  mask = (heatMethodDistance(*refVpg, mesh->vertex(ptInd)).raw().array() <
          P.radius)
             .matrix();

  // Mask boundary element
  if (mesh->hasBoundary()) {
    boundaryMask(*mesh, mask);
>>>>>>> ebdf5f5d
  }

  // Initialize the constant target face/surface areas
  targetFaceAreas = refVpg->faceAreas;
  targetSurfaceArea = targetFaceAreas.raw().sum();

<<<<<<< HEAD
  // Initialize the constant target edge length
  targetEdgeLengths = refVpg.edgeLengths;

  // Initialize the target constant cross length ration
  targetLcr = getLengthCrossRatio(refVpg);
=======
  // Initialize the target constant cross length ration
  getCrossLengthRatio(*mesh, *refVpg, targetLcr);
>>>>>>> ebdf5f5d

  // Initialize the constant reference volume
  if (mesh->hasBoundary()) {
    refVolume = 0.0;
  } else {
    refVolume = std::pow(targetSurfaceArea / constants::PI / 4, 1.5) *
                (4 * constants::PI / 3);
  }

  // Initialize the constant spontaneous curvature
<<<<<<< HEAD
  H0.raw().setConstant(mesh.nVertices(), 1, P.H0);
=======
  H0.setConstant(mesh->nVertices(), 1, P.H0);
>>>>>>> ebdf5f5d
}

void System::updateVertexPositions() {
  vpg->refreshQuantities();

  auto vertexAngleNormal_e = gc::EigenMap<double, 3>(vpg->vertexNormals);
  auto positions = gc::EigenMap<double, 3>(vpg->inputVertexPositions);

  // initialize/update Laplacian matrix
  M_inv = (1 / (M.diagonal().array())).matrix().asDiagonal();

  // initialize/update distance from the point specified
  if (isLocalCurvature) {
<<<<<<< HEAD
    geodesicDistanceFromPtInd = heatSolver.computeDistance(theVertex);
=======
    geodesicDistanceFromPtInd = heatSolver.computeDistance(mesh->vertex(ptInd));
>>>>>>> ebdf5f5d
  }

  // initialize/update spontaneous curvature (protein binding)
  if (isProtein) {
    Eigen::Matrix<double, Eigen::Dynamic, 1> proteinDensitySq =
        (proteinDensity.raw().array() * proteinDensity.raw().array()).matrix();
    H0.raw() =
        (P.H0 * proteinDensitySq.array() / (1 + proteinDensitySq.array()))
            .matrix();
  }

  // initialize/update spontaneous curvature (local spontaneous curvature)
  if (isLocalCurvature) {
<<<<<<< HEAD
    tanhDistribution(vpg, H0.raw(), geodesicDistanceFromPtInd.raw(),
                     P.sharpness, P.r_H0);
    H0.raw() *= P.H0;
=======
    tanhDistribution(*vpg, H0, geodesicDistanceFromPtInd.raw(), P.sharpness,
                     P.r_H0);
    H0 *= P.H0;
>>>>>>> ebdf5f5d
  }

  // initialize/update mean curvature
  H.raw() = rowwiseDotProduct(M_inv * L * positions / 2.0, vertexAngleNormal_e);

  // initialize/update Gaussian curvature
<<<<<<< HEAD
  K.raw() = M_inv * vpg.vertexGaussianCurvatures.raw();

  /// initialize/update enclosed volume
  volume = 0;
  for (gcs::Face f : mesh.faces()) {
    volume +=
        signedVolumeFromFace(f, vpg, refVpg.inputVertexPositions[theVertex]);
=======
  K = M_inv * vpg->vertexGaussianCurvatures.raw();

  /// initialize/update enclosed volume
  volume = 0;
  for (gcs::Face f : mesh->faces()) {
    volume += signedVolumeFromFace(
        f, *vpg, refVpg->inputVertexPositions[mesh->vertex(ptInd)]);
>>>>>>> ebdf5f5d
  }

  // initialize/update total surface area
  surfaceArea = vpg->faceAreas.raw().sum();

  // initialize/update intersection area
<<<<<<< HEAD
  interfacialArea = 0.0;
  for (gcs::Vertex v : mesh.vertices()) {
    if ((H0[v] > (0.1 * P.H0)) && (H0[v] < (0.9 * P.H0)) && (H[v] != 0)) {
      interfacialArea += vpg.vertexDualAreas[v];
=======
  interArea = 0.0;
  for (gcs::Vertex v : mesh->vertices()) {
    if ((H0[v.getIndex()] > (0.1 * P.H0)) &&
        (H0[v.getIndex()] < (0.9 * P.H0)) && (H[v.getIndex()] != 0)) {
      interArea += vpg->vertexDualAreas[v];
>>>>>>> ebdf5f5d
    }
  }

  // initialize/update external force
  getExternalPressure();
  
  // initialize/update the vertex position of the last iteration
  pastPositions = vpg->inputVertexPositions;
}
} // namespace mem3dg<|MERGE_RESOLUTION|>--- conflicted
+++ resolved
@@ -228,44 +228,25 @@
 
   // compute constant values during simulation
   // Find the closest point index to P.pt in refVpg
-<<<<<<< HEAD
-  closestPtIndToPt(mesh, refVpg, P.pt, theVertex);
+  closestPtIndToPt(*mesh, *refVpg, P.pt, theVertex);
 
   // Initialize the constant mask based on distance from the point specified
   mask.raw() =
-      (heatMethodDistance(refVpg, theVertex).raw().array() < P.radius).matrix();
-  // Mask boundary element
-  if (mesh.hasBoundary()) {
-    boundaryMask(mesh, mask.raw());
-=======
-  closestPtIndToPt(*mesh, *refVpg, P.pt, ptInd);
-
-  // Initialize the constant mask based on distance from the point specified
-  heatMethodDistance(*vpg, mesh->vertex(ptInd));
-  mask = (heatMethodDistance(*refVpg, mesh->vertex(ptInd)).raw().array() <
-          P.radius)
-             .matrix();
-
+      (heatMethodDistance(*refVpg, theVertex).raw().array() < P.radius).matrix();
   // Mask boundary element
   if (mesh->hasBoundary()) {
-    boundaryMask(*mesh, mask);
->>>>>>> ebdf5f5d
+    boundaryMask(*mesh, mask.raw());
   }
 
   // Initialize the constant target face/surface areas
   targetFaceAreas = refVpg->faceAreas;
   targetSurfaceArea = targetFaceAreas.raw().sum();
 
-<<<<<<< HEAD
   // Initialize the constant target edge length
-  targetEdgeLengths = refVpg.edgeLengths;
+  targetEdgeLengths = refVpg->edgeLengths;
 
   // Initialize the target constant cross length ration
-  targetLcr = getLengthCrossRatio(refVpg);
-=======
-  // Initialize the target constant cross length ration
-  getCrossLengthRatio(*mesh, *refVpg, targetLcr);
->>>>>>> ebdf5f5d
+  targetLcr = getLengthCrossRatio(*refVpg);
 
   // Initialize the constant reference volume
   if (mesh->hasBoundary()) {
@@ -276,11 +257,7 @@
   }
 
   // Initialize the constant spontaneous curvature
-<<<<<<< HEAD
-  H0.raw().setConstant(mesh.nVertices(), 1, P.H0);
-=======
-  H0.setConstant(mesh->nVertices(), 1, P.H0);
->>>>>>> ebdf5f5d
+  H0.raw().setConstant(mesh->nVertices(), 1, P.H0);
 }
 
 void System::updateVertexPositions() {
@@ -294,11 +271,7 @@
 
   // initialize/update distance from the point specified
   if (isLocalCurvature) {
-<<<<<<< HEAD
     geodesicDistanceFromPtInd = heatSolver.computeDistance(theVertex);
-=======
-    geodesicDistanceFromPtInd = heatSolver.computeDistance(mesh->vertex(ptInd));
->>>>>>> ebdf5f5d
   }
 
   // initialize/update spontaneous curvature (protein binding)
@@ -312,56 +285,32 @@
 
   // initialize/update spontaneous curvature (local spontaneous curvature)
   if (isLocalCurvature) {
-<<<<<<< HEAD
-    tanhDistribution(vpg, H0.raw(), geodesicDistanceFromPtInd.raw(),
+    tanhDistribution(*vpg, H0.raw(), geodesicDistanceFromPtInd.raw(),
                      P.sharpness, P.r_H0);
     H0.raw() *= P.H0;
-=======
-    tanhDistribution(*vpg, H0, geodesicDistanceFromPtInd.raw(), P.sharpness,
-                     P.r_H0);
-    H0 *= P.H0;
->>>>>>> ebdf5f5d
   }
 
   // initialize/update mean curvature
   H.raw() = rowwiseDotProduct(M_inv * L * positions / 2.0, vertexAngleNormal_e);
 
   // initialize/update Gaussian curvature
-<<<<<<< HEAD
-  K.raw() = M_inv * vpg.vertexGaussianCurvatures.raw();
-
-  /// initialize/update enclosed volume
-  volume = 0;
-  for (gcs::Face f : mesh.faces()) {
-    volume +=
-        signedVolumeFromFace(f, vpg, refVpg.inputVertexPositions[theVertex]);
-=======
-  K = M_inv * vpg->vertexGaussianCurvatures.raw();
+  K.raw() = M_inv * vpg->vertexGaussianCurvatures.raw();
 
   /// initialize/update enclosed volume
   volume = 0;
   for (gcs::Face f : mesh->faces()) {
-    volume += signedVolumeFromFace(
-        f, *vpg, refVpg->inputVertexPositions[mesh->vertex(ptInd)]);
->>>>>>> ebdf5f5d
+    volume +=
+        signedVolumeFromFace(f, *vpg, refVpg->inputVertexPositions[theVertex]);
   }
 
   // initialize/update total surface area
   surfaceArea = vpg->faceAreas.raw().sum();
 
   // initialize/update intersection area
-<<<<<<< HEAD
   interfacialArea = 0.0;
-  for (gcs::Vertex v : mesh.vertices()) {
+  for (gcs::Vertex v : mesh->vertices()) {
     if ((H0[v] > (0.1 * P.H0)) && (H0[v] < (0.9 * P.H0)) && (H[v] != 0)) {
-      interfacialArea += vpg.vertexDualAreas[v];
-=======
-  interArea = 0.0;
-  for (gcs::Vertex v : mesh->vertices()) {
-    if ((H0[v.getIndex()] > (0.1 * P.H0)) &&
-        (H0[v.getIndex()] < (0.9 * P.H0)) && (H[v.getIndex()] != 0)) {
-      interArea += vpg->vertexDualAreas[v];
->>>>>>> ebdf5f5d
+      interfacialArea += vpg->vertexDualAreas[v];
     }
   }
 
