--- conflicted
+++ resolved
@@ -634,17 +634,10 @@
    * @param nSub          Number of subdivision
    * regularization
    */
-<<<<<<< HEAD
-  System(Eigen::Matrix<size_t, Eigen::Dynamic, 3> topologyMatrix,
-         Eigen::Matrix<double, Eigen::Dynamic, 3> vertexMatrix,
-         Eigen::Matrix<double, Eigen::Dynamic, 3> refVertexMatrix, size_t nSub,
-         Parameters &p, Options &o)
-=======
   System(Eigen::Matrix<size_t, Eigen::Dynamic, 3> &topologyMatrix,
          Eigen::Matrix<double, Eigen::Dynamic, 3> &vertexMatrix,
          Eigen::Matrix<double, Eigen::Dynamic, 3> &refVertexMatrix,
          Parameters &p, Options &o, size_t nSub)
->>>>>>> 2c0d3b88
       : System(readMeshes(topologyMatrix, vertexMatrix, refVertexMatrix, nSub),
                p, o) {
 
@@ -942,15 +935,9 @@
   std::tuple<std::unique_ptr<gcs::ManifoldSurfaceMesh>,
              std::unique_ptr<gcs::VertexPositionGeometry>,
              std::unique_ptr<gcs::VertexPositionGeometry>>
-<<<<<<< HEAD
-  readMeshes(Eigen::Matrix<size_t, Eigen::Dynamic, 3> faceVertexMatrix,
-             Eigen::Matrix<double, Eigen::Dynamic, 3> vertexPositionMatrix,
-             Eigen::Matrix<double, Eigen::Dynamic, 3> refVertexPositionMatrix,
-=======
   readMeshes(Eigen::Matrix<size_t, Eigen::Dynamic, 3> &faceVertexMatrix,
              Eigen::Matrix<double, Eigen::Dynamic, 3> &vertexPositionMatrix,
              Eigen::Matrix<double, Eigen::Dynamic, 3> &refVertexPositionMatrix,
->>>>>>> 2c0d3b88
              size_t nSub);
 
   /**
